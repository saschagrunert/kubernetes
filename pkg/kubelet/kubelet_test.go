/*
Copyright 2014 The Kubernetes Authors All rights reserved.

Licensed under the Apache License, Version 2.0 (the "License");
you may not use this file except in compliance with the License.
You may obtain a copy of the License at

    http://www.apache.org/licenses/LICENSE-2.0

Unless required by applicable law or agreed to in writing, software
distributed under the License is distributed on an "AS IS" BASIS,
WITHOUT WARRANTIES OR CONDITIONS OF ANY KIND, either express or implied.
See the License for the specific language governing permissions and
limitations under the License.
*/

package kubelet

import (
	"bytes"
	"errors"
	"fmt"
	"io"
	"io/ioutil"
	"net/http"
	"os"
	"path"
	"reflect"
	"regexp"
	"sort"
	"strconv"
	"strings"
	"testing"
	"time"

	"github.com/GoogleCloudPlatform/kubernetes/pkg/api"
	"github.com/GoogleCloudPlatform/kubernetes/pkg/api/resource"
	"github.com/GoogleCloudPlatform/kubernetes/pkg/capabilities"
	"github.com/GoogleCloudPlatform/kubernetes/pkg/client/record"
	"github.com/GoogleCloudPlatform/kubernetes/pkg/client/testclient"
	"github.com/GoogleCloudPlatform/kubernetes/pkg/kubelet/cadvisor"
	"github.com/GoogleCloudPlatform/kubernetes/pkg/kubelet/container"
	kubecontainer "github.com/GoogleCloudPlatform/kubernetes/pkg/kubelet/container"
	"github.com/GoogleCloudPlatform/kubernetes/pkg/kubelet/dockertools"
	"github.com/GoogleCloudPlatform/kubernetes/pkg/kubelet/metrics"
	"github.com/GoogleCloudPlatform/kubernetes/pkg/kubelet/network"
	"github.com/GoogleCloudPlatform/kubernetes/pkg/types"
	"github.com/GoogleCloudPlatform/kubernetes/pkg/util"
	"github.com/GoogleCloudPlatform/kubernetes/pkg/version"
	"github.com/GoogleCloudPlatform/kubernetes/pkg/volume"
	_ "github.com/GoogleCloudPlatform/kubernetes/pkg/volume/host_path"
	"github.com/fsouza/go-dockerclient"
	cadvisorApi "github.com/google/cadvisor/info/v1"
	cadvisorApiv2 "github.com/google/cadvisor/info/v2"
)

func init() {
	api.ForTesting_ReferencesAllowBlankSelfLinks = true
	util.ReallyCrash = true
}

type TestKubelet struct {
	kubelet          *Kubelet
	fakeDocker       *dockertools.FakeDockerClient
	fakeCadvisor     *cadvisor.Mock
	fakeKubeClient   *testclient.Fake
	fakeMirrorClient *fakeMirrorClient
}

const testKubeletHostname = "testnode"

func newTestKubelet(t *testing.T) *TestKubelet {
	fakeDocker := &dockertools.FakeDockerClient{Errors: make(map[string]error), RemovedImages: util.StringSet{}}
	fakeDocker.VersionInfo = []string{"ApiVersion=1.15"}
	fakeRecorder := &record.FakeRecorder{}
	fakeKubeClient := &testclient.Fake{}
	kubelet := &Kubelet{}
	kubelet.dockerClient = fakeDocker
	kubelet.kubeClient = fakeKubeClient
	kubelet.os = kubecontainer.FakeOS{}

	kubelet.hostname = "testnode"
	kubelet.runtimeUpThreshold = maxWaitForContainerRuntime
	kubelet.networkPlugin, _ = network.InitNetworkPlugin([]network.NetworkPlugin{}, "", network.NewFakeHost(nil))
	if tempDir, err := ioutil.TempDir("/tmp", "kubelet_test."); err != nil {
		t.Fatalf("can't make a temp rootdir: %v", err)
	} else {
		kubelet.rootDirectory = tempDir
	}
	if err := os.MkdirAll(kubelet.rootDirectory, 0750); err != nil {
		t.Fatalf("can't mkdir(%q): %v", kubelet.rootDirectory, err)
	}
	kubelet.sourcesReady = func() bool { return true }
	kubelet.masterServiceNamespace = api.NamespaceDefault
	kubelet.serviceLister = testServiceLister{}
	kubelet.nodeLister = testNodeLister{}
	kubelet.readinessManager = kubecontainer.NewReadinessManager()
	kubelet.recorder = fakeRecorder
	kubelet.statusManager = newStatusManager(fakeKubeClient)
	if err := kubelet.setupDataDirs(); err != nil {
		t.Fatalf("can't initialize kubelet data dirs: %v", err)
	}
	mockCadvisor := &cadvisor.Mock{}
	kubelet.cadvisor = mockCadvisor
	podManager, fakeMirrorClient := newFakePodManager()
	kubelet.podManager = podManager
	kubelet.containerRefManager = kubecontainer.NewRefManager()
	runtimeHooks := newKubeletRuntimeHooks(kubelet.recorder)
	diskSpaceManager, err := newDiskSpaceManager(mockCadvisor, DiskSpacePolicy{})
	if err != nil {
		t.Fatalf("can't initialize disk space manager: %v", err)
	}
	kubelet.diskSpaceManager = diskSpaceManager

	kubelet.containerRuntime = dockertools.NewFakeDockerManager(fakeDocker, fakeRecorder, kubelet.readinessManager, kubelet.containerRefManager, dockertools.PodInfraContainerImage, 0, 0, "", kubelet.os, kubelet.networkPlugin, kubelet, &fakeHTTP{}, runtimeHooks)
	kubelet.runtimeCache = kubecontainer.NewFakeRuntimeCache(kubelet.containerRuntime)
	kubelet.podWorkers = &fakePodWorkers{
		syncPodFn:    kubelet.syncPod,
		runtimeCache: kubelet.runtimeCache,
		t:            t,
	}
	kubelet.volumeManager = newVolumeManager()
	return &TestKubelet{kubelet, fakeDocker, mockCadvisor, fakeKubeClient, fakeMirrorClient}
}

func verifyCalls(t *testing.T, fakeDocker *dockertools.FakeDockerClient, calls []string) {
	err := fakeDocker.AssertCalls(calls)
	if err != nil {
		t.Error(err)
	}
}

func verifyUnorderedCalls(t *testing.T, fakeDocker *dockertools.FakeDockerClient, calls []string) {
	err := fakeDocker.AssertUnorderedCalls(calls)
	if err != nil {
		t.Error(err)
	}
}

func verifyStringArrayEquals(t *testing.T, actual, expected []string) {
	invalid := len(actual) != len(expected)
	if !invalid {
		for ix, value := range actual {
			if expected[ix] != value {
				invalid = true
			}
		}
	}
	if invalid {
		t.Errorf("Expected: %#v, Actual: %#v", expected, actual)
	}
}

func verifyStringArrayEqualsAnyOrder(t *testing.T, actual, expected []string) {
	act := make([]string, len(actual))
	exp := make([]string, len(expected))
	copy(act, actual)
	copy(exp, expected)

	sort.StringSlice(act).Sort()
	sort.StringSlice(exp).Sort()

	if !reflect.DeepEqual(exp, act) {
		t.Errorf("Expected(sorted): %#v, Actual(sorted): %#v", exp, act)
	}
}

func verifyBoolean(t *testing.T, expected, value bool) {
	if expected != value {
		t.Errorf("Unexpected boolean.  Expected %t.  Found %t", expected, value)
	}
}

func newTestPods(count int) []*api.Pod {
	pods := make([]*api.Pod, count)
	for i := 0; i < count; i++ {
		pods[i] = &api.Pod{
			ObjectMeta: api.ObjectMeta{
				Name: fmt.Sprintf("pod%d", i),
			},
		}
	}
	return pods
}

func TestKubeletDirs(t *testing.T) {
	testKubelet := newTestKubelet(t)
	kubelet := testKubelet.kubelet
	root := kubelet.rootDirectory

	var exp, got string

	got = kubelet.getPodsDir()
	exp = path.Join(root, "pods")
	if got != exp {
		t.Errorf("expected %q', got %q", exp, got)
	}

	got = kubelet.getPluginsDir()
	exp = path.Join(root, "plugins")
	if got != exp {
		t.Errorf("expected %q', got %q", exp, got)
	}

	got = kubelet.getPluginDir("foobar")
	exp = path.Join(root, "plugins/foobar")
	if got != exp {
		t.Errorf("expected %q', got %q", exp, got)
	}

	got = kubelet.getPodDir("abc123")
	exp = path.Join(root, "pods/abc123")
	if got != exp {
		t.Errorf("expected %q', got %q", exp, got)
	}

	got = kubelet.getPodVolumesDir("abc123")
	exp = path.Join(root, "pods/abc123/volumes")
	if got != exp {
		t.Errorf("expected %q', got %q", exp, got)
	}

	got = kubelet.getPodVolumeDir("abc123", "plugin", "foobar")
	exp = path.Join(root, "pods/abc123/volumes/plugin/foobar")
	if got != exp {
		t.Errorf("expected %q', got %q", exp, got)
	}

	got = kubelet.getPodPluginsDir("abc123")
	exp = path.Join(root, "pods/abc123/plugins")
	if got != exp {
		t.Errorf("expected %q', got %q", exp, got)
	}

	got = kubelet.getPodPluginDir("abc123", "foobar")
	exp = path.Join(root, "pods/abc123/plugins/foobar")
	if got != exp {
		t.Errorf("expected %q', got %q", exp, got)
	}

	got = kubelet.getPodContainerDir("abc123", "def456")
	exp = path.Join(root, "pods/abc123/containers/def456")
	if got != exp {
		t.Errorf("expected %q', got %q", exp, got)
	}
}

func TestKubeletDirsCompat(t *testing.T) {
	testKubelet := newTestKubelet(t)
	kubelet := testKubelet.kubelet
	root := kubelet.rootDirectory
	if err := os.MkdirAll(root, 0750); err != nil {
		t.Fatalf("can't mkdir(%q): %s", root, err)
	}

	var exp, got string

	// Old-style pod dir.
	if err := os.MkdirAll(fmt.Sprintf("%s/oldpod", root), 0750); err != nil {
		t.Fatalf("can't mkdir(%q): %s", root, err)
	}
	// New-style pod dir.
	if err := os.MkdirAll(fmt.Sprintf("%s/pods/newpod", root), 0750); err != nil {
		t.Fatalf("can't mkdir(%q): %s", root, err)
	}
	// Both-style pod dir.
	if err := os.MkdirAll(fmt.Sprintf("%s/bothpod", root), 0750); err != nil {
		t.Fatalf("can't mkdir(%q): %s", root, err)
	}
	if err := os.MkdirAll(fmt.Sprintf("%s/pods/bothpod", root), 0750); err != nil {
		t.Fatalf("can't mkdir(%q): %s", root, err)
	}

	got = kubelet.getPodDir("oldpod")
	exp = path.Join(root, "oldpod")
	if got != exp {
		t.Errorf("expected %q', got %q", exp, got)
	}

	got = kubelet.getPodDir("newpod")
	exp = path.Join(root, "pods/newpod")
	if got != exp {
		t.Errorf("expected %q', got %q", exp, got)
	}

	got = kubelet.getPodDir("bothpod")
	exp = path.Join(root, "pods/bothpod")
	if got != exp {
		t.Errorf("expected %q', got %q", exp, got)
	}

	got = kubelet.getPodDir("neitherpod")
	exp = path.Join(root, "pods/neitherpod")
	if got != exp {
		t.Errorf("expected %q', got %q", exp, got)
	}

	root = kubelet.getPodDir("newpod")

	// Old-style container dir.
	if err := os.MkdirAll(fmt.Sprintf("%s/oldctr", root), 0750); err != nil {
		t.Fatalf("can't mkdir(%q): %s", root, err)
	}
	// New-style container dir.
	if err := os.MkdirAll(fmt.Sprintf("%s/containers/newctr", root), 0750); err != nil {
		t.Fatalf("can't mkdir(%q): %s", root, err)
	}
	// Both-style container dir.
	if err := os.MkdirAll(fmt.Sprintf("%s/bothctr", root), 0750); err != nil {
		t.Fatalf("can't mkdir(%q): %s", root, err)
	}
	if err := os.MkdirAll(fmt.Sprintf("%s/containers/bothctr", root), 0750); err != nil {
		t.Fatalf("can't mkdir(%q): %s", root, err)
	}

	got = kubelet.getPodContainerDir("newpod", "oldctr")
	exp = path.Join(root, "oldctr")
	if got != exp {
		t.Errorf("expected %q', got %q", exp, got)
	}

	got = kubelet.getPodContainerDir("newpod", "newctr")
	exp = path.Join(root, "containers/newctr")
	if got != exp {
		t.Errorf("expected %q', got %q", exp, got)
	}

	got = kubelet.getPodContainerDir("newpod", "bothctr")
	exp = path.Join(root, "containers/bothctr")
	if got != exp {
		t.Errorf("expected %q', got %q", exp, got)
	}

	got = kubelet.getPodContainerDir("newpod", "neitherctr")
	exp = path.Join(root, "containers/neitherctr")
	if got != exp {
		t.Errorf("expected %q', got %q", exp, got)
	}
}

func apiContainerToContainer(c docker.APIContainers) container.Container {
	dockerName, hash, err := dockertools.ParseDockerName(c.Names[0])
	if err != nil {
		return container.Container{}
	}
	return container.Container{
		ID:   types.UID(c.ID),
		Name: dockerName.ContainerName,
		Hash: hash,
	}
}

var emptyPodUIDs map[types.UID]metrics.SyncPodType

func generatePodInfraContainerHash(pod *api.Pod) uint64 {
	var ports []api.ContainerPort
	if !pod.Spec.HostNetwork {
		for _, container := range pod.Spec.Containers {
			ports = append(ports, container.Ports...)
		}
	}

	container := &api.Container{
		Name:  dockertools.PodInfraContainerName,
		Image: dockertools.PodInfraContainerImage,
		Ports: ports,
	}
	return dockertools.HashContainer(container)
}

func TestSyncPodsDoesNothing(t *testing.T) {
	testKubelet := newTestKubelet(t)
	testKubelet.fakeCadvisor.On("MachineInfo").Return(&cadvisorApi.MachineInfo{}, nil)
	testKubelet.fakeCadvisor.On("DockerImagesFsInfo").Return(cadvisorApiv2.FsInfo{}, nil)
	testKubelet.fakeCadvisor.On("RootFsInfo").Return(cadvisorApiv2.FsInfo{}, nil)
	kubelet := testKubelet.kubelet
	fakeDocker := testKubelet.fakeDocker

	container := api.Container{Name: "bar"}
	pods := []*api.Pod{
		{
			ObjectMeta: api.ObjectMeta{
				UID:       "12345678",
				Name:      "foo",
				Namespace: "new",
			},
			Spec: api.PodSpec{
				Containers: []api.Container{
					container,
				},
			},
		},
	}

	fakeDocker.ContainerList = []docker.APIContainers{
		{
			// format is // k8s_<container-id>_<pod-fullname>_<pod-uid>_<random>
			Names: []string{"/k8s_bar." + strconv.FormatUint(dockertools.HashContainer(&container), 16) + "_foo_new_12345678_0"},
			ID:    "1234",
		},
		{
			// pod infra container
			Names: []string{"/k8s_POD." + strconv.FormatUint(generatePodInfraContainerHash(pods[0]), 16) + "_foo_new_12345678_0"},
			ID:    "9876",
		},
	}
	fakeDocker.ContainerMap = map[string]*docker.Container{
		"1234": {
			ID:         "1234",
			HostConfig: &docker.HostConfig{},
			Config:     &docker.Config{},
		},
		"9876": {
			ID:         "9876",
			HostConfig: &docker.HostConfig{},
			Config:     &docker.Config{},
		},
	}

	kubelet.podManager.SetPods(pods)
	err := kubelet.SyncPods(pods, emptyPodUIDs, map[string]*api.Pod{}, time.Now())
	if err != nil {
		t.Errorf("unexpected error: %v", err)
	}
	verifyCalls(t, fakeDocker, []string{
		"list", "list",
		// Get pod status.
		"list", "inspect_container", "inspect_container",
		// Check the pod infra contianer.
		"inspect_container",
		// Get pod status.
		"list", "inspect_container", "inspect_container",
		// Get pods for deleting orphaned volumes.
		"list",
	})
}

func TestSyncPodsWithTerminationLog(t *testing.T) {
	testKubelet := newTestKubelet(t)
	testKubelet.fakeCadvisor.On("MachineInfo").Return(&cadvisorApi.MachineInfo{}, nil)
	testKubelet.fakeCadvisor.On("DockerImagesFsInfo").Return(cadvisorApiv2.FsInfo{}, nil)
	testKubelet.fakeCadvisor.On("RootFsInfo").Return(cadvisorApiv2.FsInfo{}, nil)
	kubelet := testKubelet.kubelet
	fakeDocker := testKubelet.fakeDocker
	container := api.Container{
		Name: "bar",
		TerminationMessagePath: "/dev/somepath",
	}
	fakeDocker.ContainerList = []docker.APIContainers{}
	pods := []*api.Pod{
		{
			ObjectMeta: api.ObjectMeta{
				UID:       "12345678",
				Name:      "foo",
				Namespace: "new",
			},
			Spec: api.PodSpec{
				Containers: []api.Container{
					container,
				},
			},
		},
	}
	kubelet.podManager.SetPods(pods)
	err := kubelet.SyncPods(pods, emptyPodUIDs, map[string]*api.Pod{}, time.Now())
	if err != nil {
		t.Errorf("unexpected error: %v", err)
	}
	verifyCalls(t, fakeDocker, []string{
		"list", "list",
		// Get pod status.
		"list", "inspect_image",
		// Create pod infra container.
		"create", "start", "inspect_container",
		// Create container.
		"create", "start",
		// Get pod status.
		"list", "inspect_container", "inspect_container",
		// Get pods for deleting orphaned volumes.
		"list",
	})

	fakeDocker.Lock()
	parts := strings.Split(fakeDocker.Container.HostConfig.Binds[0], ":")
	if !matchString(t, kubelet.getPodContainerDir("12345678", "bar")+"/k8s_bar\\.[a-f0-9]", parts[0]) {
		t.Errorf("Unexpected host path: %s", parts[0])
	}
	if parts[1] != "/dev/somepath" {
		t.Errorf("Unexpected container path: %s", parts[1])
	}
	fakeDocker.Unlock()
}

func matchString(t *testing.T, pattern, str string) bool {
	match, err := regexp.MatchString(pattern, str)
	if err != nil {
		t.Logf("unexpected error: %v", err)
	}
	return match
}

func TestSyncPodsCreatesNetAndContainer(t *testing.T) {
	testKubelet := newTestKubelet(t)
	testKubelet.fakeCadvisor.On("MachineInfo").Return(&cadvisorApi.MachineInfo{}, nil)
	testKubelet.fakeCadvisor.On("DockerImagesFsInfo").Return(cadvisorApiv2.FsInfo{}, nil)
	testKubelet.fakeCadvisor.On("RootFsInfo").Return(cadvisorApiv2.FsInfo{}, nil)
	kubelet := testKubelet.kubelet
	fakeDocker := testKubelet.fakeDocker
	// TODO: Move this test to dockertools so that we don't have to do the hacky
	// type assertion here.
	dm := kubelet.containerRuntime.(*dockertools.DockerManager)
	dm.PodInfraContainerImage = "custom_image_name"
	fakeDocker.ContainerList = []docker.APIContainers{}
	pods := []*api.Pod{
		{
			ObjectMeta: api.ObjectMeta{
				UID:       "12345678",
				Name:      "foo",
				Namespace: "new",
			},
			Spec: api.PodSpec{
				Containers: []api.Container{
					{Name: "bar"},
				},
			},
		},
	}
	kubelet.podManager.SetPods(pods)
	err := kubelet.SyncPods(pods, emptyPodUIDs, map[string]*api.Pod{}, time.Now())
	if err != nil {
		t.Errorf("unexpected error: %v", err)
	}

	verifyCalls(t, fakeDocker, []string{
		"list", "list",
		// Get pod status.
		"list", "inspect_image",
		// Create pod infra container.
		"create", "start", "inspect_container",
		// Create container.
		"create", "start",
		// Get pod status.
		"list", "inspect_container", "inspect_container",
		// Get pods for deleting orphaned volumes.
		"list",
	})

	fakeDocker.Lock()

	found := false
	for _, c := range fakeDocker.ContainerList {
		if c.Image == "custom_image_name" && strings.HasPrefix(c.Names[0], "/k8s_POD") {
			found = true
		}
	}
	if !found {
		t.Errorf("Custom pod infra container not found: %v", fakeDocker.ContainerList)
	}

	if len(fakeDocker.Created) != 2 ||
		!matchString(t, "k8s_POD\\.[a-f0-9]+_foo_new_", fakeDocker.Created[0]) ||
		!matchString(t, "k8s_bar\\.[a-f0-9]+_foo_new_", fakeDocker.Created[1]) {
		t.Errorf("Unexpected containers created %v", fakeDocker.Created)
	}
	fakeDocker.Unlock()
}

func TestSyncPodsCreatesNetAndContainerPullsImage(t *testing.T) {
	testKubelet := newTestKubelet(t)
	testKubelet.fakeCadvisor.On("MachineInfo").Return(&cadvisorApi.MachineInfo{}, nil)
	testKubelet.fakeCadvisor.On("DockerImagesFsInfo").Return(cadvisorApiv2.FsInfo{}, nil)
	testKubelet.fakeCadvisor.On("RootFsInfo").Return(cadvisorApiv2.FsInfo{}, nil)
	kubelet := testKubelet.kubelet
	fakeDocker := testKubelet.fakeDocker
	// TODO: Move this test to dockertools so that we don't have to do the hacky
	// type assertion here.
	dm := kubelet.containerRuntime.(*dockertools.DockerManager)
	puller := dm.Puller.(*dockertools.FakeDockerPuller)
	puller.HasImages = []string{}
	dm.PodInfraContainerImage = "custom_image_name"
	fakeDocker.ContainerList = []docker.APIContainers{}
	pods := []*api.Pod{
		{
			ObjectMeta: api.ObjectMeta{
				UID:       "12345678",
				Name:      "foo",
				Namespace: "new",
			},
			Spec: api.PodSpec{
				Containers: []api.Container{
					{Name: "bar", Image: "something", ImagePullPolicy: "IfNotPresent"},
				},
			},
		},
	}
	kubelet.podManager.SetPods(pods)
	err := kubelet.SyncPods(pods, emptyPodUIDs, map[string]*api.Pod{}, time.Now())
	if err != nil {
		t.Errorf("unexpected error: %v", err)
	}

	verifyCalls(t, fakeDocker, []string{
		"list", "list",
		// Get pod status.
		"list", "inspect_image",
		// Create pod infra container.
		"create", "start", "inspect_container",
		// Create container.
		"create", "start",
		// Get pod status.
		"list", "inspect_container", "inspect_container",
		// Get pods for deleting orphaned volumes.
		"list",
	})

	fakeDocker.Lock()

	if !reflect.DeepEqual(puller.ImagesPulled, []string{"custom_image_name", "something"}) {
		t.Errorf("Unexpected pulled containers: %v", puller.ImagesPulled)
	}

	if len(fakeDocker.Created) != 2 ||
		!matchString(t, "k8s_POD\\.[a-f0-9]+_foo_new_", fakeDocker.Created[0]) ||
		!matchString(t, "k8s_bar\\.[a-f0-9]+_foo_new_", fakeDocker.Created[1]) {
		t.Errorf("Unexpected containers created %v", fakeDocker.Created)
	}
	fakeDocker.Unlock()
}

func TestSyncPodsWithPodInfraCreatesContainer(t *testing.T) {
	testKubelet := newTestKubelet(t)
	testKubelet.fakeCadvisor.On("MachineInfo").Return(&cadvisorApi.MachineInfo{}, nil)
	testKubelet.fakeCadvisor.On("DockerImagesFsInfo").Return(cadvisorApiv2.FsInfo{}, nil)
	testKubelet.fakeCadvisor.On("RootFsInfo").Return(cadvisorApiv2.FsInfo{}, nil)
	kubelet := testKubelet.kubelet
	fakeDocker := testKubelet.fakeDocker
	pods := []*api.Pod{
		{
			ObjectMeta: api.ObjectMeta{
				UID:       "12345678",
				Name:      "foo",
				Namespace: "new",
			},
			Spec: api.PodSpec{
				Containers: []api.Container{
					{Name: "bar"},
				},
			},
		},
	}
	fakeDocker.ContainerList = []docker.APIContainers{
		{
			// pod infra container
			Names: []string{"/k8s_POD." + strconv.FormatUint(generatePodInfraContainerHash(pods[0]), 16) + "_foo_new_12345678_0"},
			ID:    "9876",
		},
	}
	fakeDocker.ContainerMap = map[string]*docker.Container{
		"9876": {
			ID:         "9876",
			Config:     &docker.Config{},
			HostConfig: &docker.HostConfig{},
		},
	}
	kubelet.podManager.SetPods(pods)
	err := kubelet.SyncPods(pods, emptyPodUIDs, map[string]*api.Pod{}, time.Now())
	if err != nil {
		t.Errorf("unexpected error: %v", err)
	}

	verifyCalls(t, fakeDocker, []string{
		"list", "list",
		// Get pod status.
		"list", "inspect_container", "inspect_image",
		// Check the pod infra container.
		"inspect_container",
		// Create container.
		"create", "start",
		// Get pod status.
		"list", "inspect_container", "inspect_container",
		// Get pods for deleting orphaned volumes.
		"list",
	})

	fakeDocker.Lock()
	if len(fakeDocker.Created) != 1 ||
		!matchString(t, "k8s_bar\\.[a-f0-9]+_foo_new_", fakeDocker.Created[0]) {
		t.Errorf("Unexpected containers created %v", fakeDocker.Created)
	}
	fakeDocker.Unlock()
}

type fakeHTTP struct {
	url string
	err error
}

func (f *fakeHTTP) Get(url string) (*http.Response, error) {
	f.url = url
	return nil, f.err
}

func TestSyncPodsWithPodInfraCreatesContainerCallsHandler(t *testing.T) {
	testKubelet := newTestKubelet(t)
	testKubelet.fakeCadvisor.On("MachineInfo").Return(&cadvisorApi.MachineInfo{}, nil)
	testKubelet.fakeCadvisor.On("DockerImagesFsInfo").Return(cadvisorApiv2.FsInfo{}, nil)
	testKubelet.fakeCadvisor.On("RootFsInfo").Return(cadvisorApiv2.FsInfo{}, nil)
	kubelet := testKubelet.kubelet
	fakeDocker := testKubelet.fakeDocker
	fakeHttp := fakeHTTP{}

	// Simulate HTTP failure. Re-create the containerRuntime to inject the failure.
	kubelet.httpClient = &fakeHttp
	runtimeHooks := newKubeletRuntimeHooks(kubelet.recorder)
	kubelet.containerRuntime = dockertools.NewFakeDockerManager(kubelet.dockerClient, kubelet.recorder, kubelet.readinessManager, kubelet.containerRefManager, dockertools.PodInfraContainerImage, 0, 0, "", kubelet.os, kubelet.networkPlugin, kubelet, kubelet.httpClient, runtimeHooks)

	pods := []*api.Pod{
		{
			ObjectMeta: api.ObjectMeta{
				UID:       "12345678",
				Name:      "foo",
				Namespace: "new",
			},
			Spec: api.PodSpec{
				Containers: []api.Container{
					{
						Name: "bar",
						Lifecycle: &api.Lifecycle{
							PostStart: &api.Handler{
								HTTPGet: &api.HTTPGetAction{
									Host: "foo",
									Port: util.IntOrString{IntVal: 8080, Kind: util.IntstrInt},
									Path: "bar",
								},
							},
						},
					},
				},
			},
		},
	}
	fakeDocker.ContainerList = []docker.APIContainers{
		{
			// pod infra container
			Names: []string{"/k8s_POD." + strconv.FormatUint(generatePodInfraContainerHash(pods[0]), 16) + "_foo_new_12345678_0"},
			ID:    "9876",
		},
	}
	fakeDocker.ContainerMap = map[string]*docker.Container{
		"9876": {
			ID:         "9876",
			Config:     &docker.Config{},
			HostConfig: &docker.HostConfig{},
		},
	}
	kubelet.podManager.SetPods(pods)
	err := kubelet.SyncPods(pods, emptyPodUIDs, map[string]*api.Pod{}, time.Now())
	if err != nil {
		t.Errorf("unexpected error: %v", err)
	}

	verifyCalls(t, fakeDocker, []string{
		"list", "list",
		// Get pod status.
		"list", "inspect_container", "inspect_image",
		// Check the pod infra container.
		"inspect_container",
		// Create container.
		"create", "start",
		// Get pod status.
		"list", "inspect_container", "inspect_container",
		// Get pods for deleting orphaned volumes.
		"list",
	})

	fakeDocker.Lock()
	if len(fakeDocker.Created) != 1 ||
		!matchString(t, "k8s_bar\\.[a-f0-9]+_foo_new_", fakeDocker.Created[0]) {
		t.Errorf("Unexpected containers created %v", fakeDocker.Created)
	}
	fakeDocker.Unlock()
	if fakeHttp.url != "http://foo:8080/bar" {
		t.Errorf("Unexpected handler: %q", fakeHttp.url)
	}
}

func TestSyncPodsDeletesWithNoPodInfraContainer(t *testing.T) {
	testKubelet := newTestKubelet(t)
	testKubelet.fakeCadvisor.On("MachineInfo").Return(&cadvisorApi.MachineInfo{}, nil)
	testKubelet.fakeCadvisor.On("DockerImagesFsInfo").Return(cadvisorApiv2.FsInfo{}, nil)
	testKubelet.fakeCadvisor.On("RootFsInfo").Return(cadvisorApiv2.FsInfo{}, nil)
	kubelet := testKubelet.kubelet
	fakeDocker := testKubelet.fakeDocker

	pods := []*api.Pod{
		{
			ObjectMeta: api.ObjectMeta{
				UID:       "12345678",
				Name:      "foo1",
				Namespace: "new",
			},
			Spec: api.PodSpec{
				Containers: []api.Container{
					{Name: "bar1"},
				},
			},
		},
		{
			ObjectMeta: api.ObjectMeta{
				UID:       "87654321",
				Name:      "foo2",
				Namespace: "new",
			},
			Spec: api.PodSpec{
				Containers: []api.Container{
					{Name: "bar2"},
				},
			},
		},
	}
	fakeDocker.ContainerList = []docker.APIContainers{
		{
			// format is // k8s_<container-id>_<pod-fullname>_<pod-uid>
			Names: []string{"/k8s_bar1_foo1_new_12345678_0"},
			ID:    "1234",
		},
		{
			// format is // k8s_<container-id>_<pod-fullname>_<pod-uid>
			Names: []string{"/k8s_bar2_foo2_new_87654321_0"},
			ID:    "5678",
		},
		{
			// format is // k8s_<container-id>_<pod-fullname>_<pod-uid>
			Names: []string{"/k8s_POD." + strconv.FormatUint(generatePodInfraContainerHash(pods[0]), 16) + "_foo2_new_87654321_0"},
			ID:    "8765",
		},
	}
	fakeDocker.ContainerMap = map[string]*docker.Container{
		"1234": {
			ID:         "1234",
			Config:     &docker.Config{},
			HostConfig: &docker.HostConfig{},
		},
		"5678": {
			ID:         "5678",
			Config:     &docker.Config{},
			HostConfig: &docker.HostConfig{},
		},
		"8765": {
			ID:         "8765",
			Config:     &docker.Config{},
			HostConfig: &docker.HostConfig{},
		},
	}

	kubelet.podManager.SetPods(pods)
	err := kubelet.SyncPods(pods, emptyPodUIDs, map[string]*api.Pod{}, time.Now())
	if err != nil {
		t.Errorf("unexpected error: %v", err)
	}

	verifyCalls(t, fakeDocker, []string{
		"list",

		// foo1
		"list",
		// Get pod status.
		"list", "inspect_container",
		// Kill the container since pod infra container is not running.
		"inspect_container", "stop",
		// Create pod infra container.
		"create", "start", "inspect_container",
		// Create container.
		"create", "start",
		// Get pod status.
		"list", "inspect_container", "inspect_container", "inspect_container",

		// foo2
		"list",
		// Get pod status.
		"list", "inspect_container", "inspect_container",
		// Check the pod infra container.
		"inspect_container",
		// Get pod status.
		"list", "inspect_container", "inspect_container",

		// Get pods for deleting orphaned volumes.
		"list",
	})

	// A map iteration is used to delete containers, so must not depend on
	// order here.
	expectedToStop := map[string]bool{
		"1234": true,
	}
	fakeDocker.Lock()
	if len(fakeDocker.Stopped) != 1 || !expectedToStop[fakeDocker.Stopped[0]] {
		t.Errorf("Wrong containers were stopped: %v", fakeDocker.Stopped)
	}
	fakeDocker.Unlock()
}

func TestSyncPodsDeletesWhenSourcesAreReady(t *testing.T) {
	ready := false
	testKubelet := newTestKubelet(t)
	testKubelet.fakeCadvisor.On("MachineInfo").Return(&cadvisorApi.MachineInfo{}, nil)
	testKubelet.fakeCadvisor.On("DockerImagesFsInfo").Return(cadvisorApiv2.FsInfo{}, nil)
	testKubelet.fakeCadvisor.On("RootFsInfo").Return(cadvisorApiv2.FsInfo{}, nil)
	kubelet := testKubelet.kubelet
	fakeDocker := testKubelet.fakeDocker
	kubelet.sourcesReady = func() bool { return ready }

	fakeDocker.ContainerList = []docker.APIContainers{
		{
			// the k8s prefix is required for the kubelet to manage the container
			Names: []string{"/k8s_foo_bar_new_12345678_42"},
			ID:    "1234",
		},
		{
			// pod infra container
			Names: []string{"/k8s_POD_foo_new_12345678_42"},
			ID:    "9876",
		},
	}
	if err := kubelet.SyncPods([]*api.Pod{}, emptyPodUIDs, map[string]*api.Pod{}, time.Now()); err != nil {
		t.Errorf("unexpected error: %v", err)
	}
	// Validate nothing happened.
	verifyCalls(t, fakeDocker, []string{"list"})
	fakeDocker.ClearCalls()

	ready = true
	if err := kubelet.SyncPods([]*api.Pod{}, emptyPodUIDs, map[string]*api.Pod{}, time.Now()); err != nil {
		t.Errorf("unexpected error: %v", err)
	}
	verifyCalls(t, fakeDocker, []string{"list", "inspect_container", "stop", "inspect_container", "stop", "list"})

	// A map iteration is used to delete containers, so must not depend on
	// order here.
	expectedToStop := map[string]bool{
		"1234": true,
		"9876": true,
	}
	if len(fakeDocker.Stopped) != 2 ||
		!expectedToStop[fakeDocker.Stopped[0]] ||
		!expectedToStop[fakeDocker.Stopped[1]] {
		t.Errorf("Wrong containers were stopped: %v", fakeDocker.Stopped)
	}
}

func TestSyncPodsDeletes(t *testing.T) {
	testKubelet := newTestKubelet(t)
	testKubelet.fakeCadvisor.On("MachineInfo").Return(&cadvisorApi.MachineInfo{}, nil)
	testKubelet.fakeCadvisor.On("DockerImagesFsInfo").Return(cadvisorApiv2.FsInfo{}, nil)
	testKubelet.fakeCadvisor.On("RootFsInfo").Return(cadvisorApiv2.FsInfo{}, nil)
	kubelet := testKubelet.kubelet
	fakeDocker := testKubelet.fakeDocker
	fakeDocker.ContainerList = []docker.APIContainers{
		{
			// the k8s prefix is required for the kubelet to manage the container
			Names: []string{"/k8s_foo_bar_new_12345678_42"},
			ID:    "1234",
		},
		{
			// pod infra container
			Names: []string{"/k8s_POD_foo_new_12345678_42"},
			ID:    "9876",
		},
		{
			Names: []string{"foo"},
			ID:    "4567",
		},
	}
	err := kubelet.SyncPods([]*api.Pod{}, emptyPodUIDs, map[string]*api.Pod{}, time.Now())
	if err != nil {
		t.Errorf("unexpected error: %v", err)
	}

	verifyCalls(t, fakeDocker, []string{"list", "inspect_container", "stop", "inspect_container", "stop", "list"})

	// A map iteration is used to delete containers, so must not depend on
	// order here.
	expectedToStop := map[string]bool{
		"1234": true,
		"9876": true,
	}
	if len(fakeDocker.Stopped) != 2 ||
		!expectedToStop[fakeDocker.Stopped[0]] ||
		!expectedToStop[fakeDocker.Stopped[1]] {
		t.Errorf("Wrong containers were stopped: %v", fakeDocker.Stopped)
	}
}

func TestSyncPodsDeletesDuplicate(t *testing.T) {
	testKubelet := newTestKubelet(t)
	testKubelet.fakeCadvisor.On("MachineInfo").Return(&cadvisorApi.MachineInfo{}, nil)
	testKubelet.fakeCadvisor.On("DockerImagesFsInfo").Return(cadvisorApiv2.FsInfo{}, nil)
	testKubelet.fakeCadvisor.On("RootFsInfo").Return(cadvisorApiv2.FsInfo{}, nil)
	kubelet := testKubelet.kubelet
	fakeDocker := testKubelet.fakeDocker

	pods := []*api.Pod{
		{
			ObjectMeta: api.ObjectMeta{
				UID:       "12345678",
				Name:      "bar",
				Namespace: "new",
			},
			Spec: api.PodSpec{
				Containers: []api.Container{
					{Name: "foo"},
				},
			},
		},
	}

	fakeDocker.ContainerList = []docker.APIContainers{
		{
			// the k8s prefix is required for the kubelet to manage the container
			Names: []string{"/k8s_foo_bar_new_12345678_1111"},
			ID:    "1234",
		},
		{
			// pod infra container
			Names: []string{"/k8s_POD." + strconv.FormatUint(generatePodInfraContainerHash(pods[0]), 16) + "_bar_new_12345678_2222"},
			ID:    "9876",
		},
		{
			// Duplicate for the same container.
			Names: []string{"/k8s_foo_bar_new_12345678_3333"},
			ID:    "4567",
		},
	}
	fakeDocker.ContainerMap = map[string]*docker.Container{
		"1234": {
			ID:         "1234",
			Config:     &docker.Config{},
			HostConfig: &docker.HostConfig{},
		},
		"9876": {
			ID:         "9876",
			Config:     &docker.Config{},
			HostConfig: &docker.HostConfig{},
		},
		"4567": {
			ID:         "4567",
			Config:     &docker.Config{},
			HostConfig: &docker.HostConfig{},
		},
	}

	kubelet.podManager.SetPods(pods)
	err := kubelet.SyncPods(pods, emptyPodUIDs, map[string]*api.Pod{}, time.Now())
	if err != nil {
		t.Errorf("unexpected error: %v", err)
	}

	verifyCalls(t, fakeDocker, []string{
		"list", "list",
		// Get pod status.
		"list", "inspect_container", "inspect_container", "inspect_container",
		// Check the pod infra container.
		"inspect_container",
		// Kill the duplicated container.
		"inspect_container", "stop",
		// Get pod status.
		"list", "inspect_container", "inspect_container", "inspect_container",
		// Get pods for deleting orphaned volumes.
		"list",
	})
	// Expect one of the duplicates to be killed.
	if len(fakeDocker.Stopped) != 1 || (fakeDocker.Stopped[0] != "1234" && fakeDocker.Stopped[0] != "4567") {
		t.Errorf("Wrong containers were stopped: %v", fakeDocker.Stopped)
	}
}

func TestSyncPodsBadHash(t *testing.T) {
	testKubelet := newTestKubelet(t)
	testKubelet.fakeCadvisor.On("MachineInfo").Return(&cadvisorApi.MachineInfo{}, nil)
	testKubelet.fakeCadvisor.On("DockerImagesFsInfo").Return(cadvisorApiv2.FsInfo{}, nil)
	testKubelet.fakeCadvisor.On("RootFsInfo").Return(cadvisorApiv2.FsInfo{}, nil)
	kubelet := testKubelet.kubelet
	fakeDocker := testKubelet.fakeDocker

	pods := []*api.Pod{
		{
			ObjectMeta: api.ObjectMeta{
				UID:       "12345678",
				Name:      "foo",
				Namespace: "new",
			},
			Spec: api.PodSpec{
				Containers: []api.Container{
					{Name: "bar"},
				},
			},
		},
	}

	fakeDocker.ContainerList = []docker.APIContainers{
		{
			// the k8s prefix is required for the kubelet to manage the container
			Names: []string{"/k8s_bar.1234_foo_new_12345678_42"},
			ID:    "1234",
		},
		{
			// pod infra container
			Names: []string{"/k8s_POD." + strconv.FormatUint(generatePodInfraContainerHash(pods[0]), 16) + "_foo_new_12345678_42"},
			ID:    "9876",
		},
	}
	fakeDocker.ContainerMap = map[string]*docker.Container{
		"1234": {
			ID:         "1234",
			Config:     &docker.Config{},
			HostConfig: &docker.HostConfig{},
		},
		"9876": {
			ID:         "9876",
			Config:     &docker.Config{},
			HostConfig: &docker.HostConfig{},
		},
	}

	kubelet.podManager.SetPods(pods)
	err := kubelet.SyncPods(pods, emptyPodUIDs, map[string]*api.Pod{}, time.Now())
	if err != nil {
		t.Errorf("unexpected error: %v", err)
	}

	verifyCalls(t, fakeDocker, []string{
		"list", "list",
		// Get pod status.
		"list", "inspect_container", "inspect_container",
		// Check the pod infra container.
		"inspect_container",
		// Kill and restart the bad hash container.
		"inspect_container", "stop", "create", "start",
		// Get pod status.
		"list", "inspect_container", "inspect_container", "inspect_container",
		// Get pods for deleting orphaned volumes.
		"list",
	})

	if err := fakeDocker.AssertStopped([]string{"1234"}); err != nil {
		t.Errorf("%v", err)
	}
}

func TestSyncPodsUnhealthy(t *testing.T) {
	testKubelet := newTestKubelet(t)
	testKubelet.fakeCadvisor.On("MachineInfo").Return(&cadvisorApi.MachineInfo{}, nil)
	testKubelet.fakeCadvisor.On("DockerImagesFsInfo").Return(cadvisorApiv2.FsInfo{}, nil)
	testKubelet.fakeCadvisor.On("RootFsInfo").Return(cadvisorApiv2.FsInfo{}, nil)
	kubelet := testKubelet.kubelet
	fakeDocker := testKubelet.fakeDocker

	pods := []*api.Pod{
		{
			ObjectMeta: api.ObjectMeta{
				UID:       "12345678",
				Name:      "foo",
				Namespace: "new",
			},
			Spec: api.PodSpec{
				Containers: []api.Container{
					{Name: "bar",
						LivenessProbe: &api.Probe{
						// Always returns healthy == false
						},
					},
				},
			},
		},
	}

	fakeDocker.ContainerList = []docker.APIContainers{
		{
			// the k8s prefix is required for the kubelet to manage the container
			Names: []string{"/k8s_bar_foo_new_12345678_42"},
			ID:    "1234",
		},
		{
			// pod infra container
			Names: []string{"/k8s_POD." + strconv.FormatUint(generatePodInfraContainerHash(pods[0]), 16) + "_foo_new_12345678_42"},
			ID:    "9876",
		},
	}
	fakeDocker.ContainerMap = map[string]*docker.Container{
		"1234": {
			ID:         "1234",
			Config:     &docker.Config{},
			HostConfig: &docker.HostConfig{},
		},
		"9876": {
			ID:         "9876",
			Config:     &docker.Config{},
			HostConfig: &docker.HostConfig{},
		},
	}
	kubelet.podManager.SetPods(pods)
	err := kubelet.SyncPods(pods, emptyPodUIDs, map[string]*api.Pod{}, time.Now())
	if err != nil {
		t.Errorf("unexpected error: %v", err)
	}

	verifyCalls(t, fakeDocker, []string{
		"list", "list",
		// Get pod status.
		"list", "inspect_container", "inspect_container",
		// Check the pod infra container.
		"inspect_container",
		// Kill the unhealthy container.
		"inspect_container", "stop",
		// Restart the unhealthy container.
		"create", "start",
		// Get pod status.
		"list", "inspect_container", "inspect_container", "inspect_container",
		// Get pods for deleting orphaned volumes.
		"list",
	})

	if err := fakeDocker.AssertStopped([]string{"1234"}); err != nil {
		t.Errorf("%v", err)
	}
}

func TestMountExternalVolumes(t *testing.T) {
	testKubelet := newTestKubelet(t)
	kubelet := testKubelet.kubelet
	kubelet.volumePluginMgr.InitPlugins([]volume.VolumePlugin{&volume.FakeVolumePlugin{"fake", nil}}, &volumeHost{kubelet})

	pod := api.Pod{
		ObjectMeta: api.ObjectMeta{
			UID:       "12345678",
			Name:      "foo",
			Namespace: "test",
		},
		Spec: api.PodSpec{
			Volumes: []api.Volume{
				{
					Name:         "vol1",
					VolumeSource: api.VolumeSource{},
				},
			},
		},
	}
	podVolumes, err := kubelet.mountExternalVolumes(&pod)
	if err != nil {
		t.Errorf("Expected sucess: %v", err)
	}
	expectedPodVolumes := []string{"vol1"}
	if len(expectedPodVolumes) != len(podVolumes) {
		t.Errorf("Unexpected volumes. Expected %#v got %#v.  Manifest was: %#v", expectedPodVolumes, podVolumes, pod)
	}
	for _, name := range expectedPodVolumes {
		if _, ok := podVolumes[name]; !ok {
			t.Errorf("api.Pod volumes map is missing key: %s. %#v", name, podVolumes)
		}
	}
}

func TestGetPodVolumesFromDisk(t *testing.T) {
	testKubelet := newTestKubelet(t)
	kubelet := testKubelet.kubelet
	plug := &volume.FakeVolumePlugin{"fake", nil}
	kubelet.volumePluginMgr.InitPlugins([]volume.VolumePlugin{plug}, &volumeHost{kubelet})

	volsOnDisk := []struct {
		podUID  types.UID
		volName string
	}{
		{"pod1", "vol1"},
		{"pod1", "vol2"},
		{"pod2", "vol1"},
	}

	expectedPaths := []string{}
	for i := range volsOnDisk {
		fv := volume.FakeVolume{volsOnDisk[i].podUID, volsOnDisk[i].volName, plug}
		fv.SetUp()
		expectedPaths = append(expectedPaths, fv.GetPath())
	}

	volumesFound := kubelet.getPodVolumesFromDisk()
	if len(volumesFound) != len(expectedPaths) {
		t.Errorf("Expected to find %d cleaners, got %d", len(expectedPaths), len(volumesFound))
	}
	for _, ep := range expectedPaths {
		found := false
		for _, cl := range volumesFound {
			if ep == cl.GetPath() {
				found = true
				break
			}
		}
		if !found {
			t.Errorf("Could not find a volume with path %s", ep)
		}
	}
}

type stubVolume struct {
	path string
}

func (f *stubVolume) GetPath() string {
	return f.path
}

func TestMakeVolumeMounts(t *testing.T) {
	container := api.Container{
		VolumeMounts: []api.VolumeMount{
			{
				MountPath: "/mnt/path",
				Name:      "disk",
				ReadOnly:  false,
			},
			{
				MountPath: "/mnt/path3",
				Name:      "disk",
				ReadOnly:  true,
			},
			{
				MountPath: "/mnt/path4",
				Name:      "disk4",
				ReadOnly:  false,
			},
			{
				MountPath: "/mnt/path5",
				Name:      "disk5",
				ReadOnly:  false,
			},
		},
	}

	podVolumes := kubecontainer.VolumeMap{
		"disk":  &stubVolume{"/mnt/disk"},
		"disk4": &stubVolume{"/mnt/host"},
		"disk5": &stubVolume{"/var/lib/kubelet/podID/volumes/empty/disk5"},
	}

	mounts := makeMounts(&container, podVolumes)

	expectedMounts := []kubecontainer.Mount{
		{
			"disk",
			"/mnt/path",
			"/mnt/disk",
			false,
		},
		{
			"disk",
			"/mnt/path3",
			"/mnt/disk",
			true,
		},
		{
			"disk4",
			"/mnt/path4",
			"/mnt/host",
			false,
		},
		{
			"disk5",
			"/mnt/path5",
			"/var/lib/kubelet/podID/volumes/empty/disk5",
			false,
		},
	}
	if !reflect.DeepEqual(mounts, expectedMounts) {
		t.Errorf("Unexpected mounts: Expected %#v got %#v.  Container was: %#v", expectedMounts, mounts, container)
	}
}

func TestGetContainerInfo(t *testing.T) {
	containerID := "ab2cdf"
	containerPath := fmt.Sprintf("/docker/%v", containerID)
	containerInfo := cadvisorApi.ContainerInfo{
		ContainerReference: cadvisorApi.ContainerReference{
			Name: containerPath,
		},
	}

	testKubelet := newTestKubelet(t)
	kubelet := testKubelet.kubelet
	fakeDocker := testKubelet.fakeDocker
	mockCadvisor := testKubelet.fakeCadvisor
	cadvisorReq := &cadvisorApi.ContainerInfoRequest{}
	mockCadvisor.On("DockerContainer", containerID, cadvisorReq).Return(containerInfo, nil)

	fakeDocker.ContainerList = []docker.APIContainers{
		{
			ID: containerID,
			// pod id: qux
			// container id: foo
			Names: []string{"/k8s_foo_qux_ns_1234_42"},
		},
	}

	stats, err := kubelet.GetContainerInfo("qux_ns", "", "foo", cadvisorReq)
	if err != nil {
		t.Errorf("unexpected error: %v", err)
	}
	if stats == nil {
		t.Fatalf("stats should not be nil")
	}
	mockCadvisor.AssertExpectations(t)
}

func TestGetRawContainerInfoRoot(t *testing.T) {
	containerPath := "/"
	containerInfo := &cadvisorApi.ContainerInfo{
		ContainerReference: cadvisorApi.ContainerReference{
			Name: containerPath,
		},
	}
	fakeDocker := dockertools.FakeDockerClient{}

	mockCadvisor := &cadvisor.Mock{}
	cadvisorReq := &cadvisorApi.ContainerInfoRequest{}
	mockCadvisor.On("ContainerInfo", containerPath, cadvisorReq).Return(containerInfo, nil)

	kubelet := Kubelet{
		dockerClient: &fakeDocker,
		cadvisor:     mockCadvisor,
	}

	_, err := kubelet.GetRawContainerInfo(containerPath, cadvisorReq, false)
	if err != nil {
		t.Errorf("unexpected error: %v", err)
	}
	mockCadvisor.AssertExpectations(t)
}

func TestGetRawContainerInfoSubcontainers(t *testing.T) {
	containerPath := "/kubelet"
	containerInfo := map[string]*cadvisorApi.ContainerInfo{
		containerPath: {
			ContainerReference: cadvisorApi.ContainerReference{
				Name: containerPath,
			},
		},
		"/kubelet/sub": {
			ContainerReference: cadvisorApi.ContainerReference{
				Name: "/kubelet/sub",
			},
		},
	}
	fakeDocker := dockertools.FakeDockerClient{}

	mockCadvisor := &cadvisor.Mock{}
	cadvisorReq := &cadvisorApi.ContainerInfoRequest{}
	mockCadvisor.On("SubcontainerInfo", containerPath, cadvisorReq).Return(containerInfo, nil)

	kubelet := Kubelet{
		dockerClient: &fakeDocker,
		cadvisor:     mockCadvisor,
	}

	result, err := kubelet.GetRawContainerInfo(containerPath, cadvisorReq, true)
	if err != nil {
		t.Errorf("unexpected error: %v", err)
	}
	if len(result) != 2 {
		t.Errorf("Expected 2 elements, received: %+v", result)
	}
	mockCadvisor.AssertExpectations(t)
}

func TestGetContainerInfoWhenCadvisorFailed(t *testing.T) {
	containerID := "ab2cdf"

	testKubelet := newTestKubelet(t)
	kubelet := testKubelet.kubelet
	fakeDocker := testKubelet.fakeDocker
	mockCadvisor := testKubelet.fakeCadvisor
	cadvisorApiFailure := fmt.Errorf("cAdvisor failure")
	containerInfo := cadvisorApi.ContainerInfo{}
	cadvisorReq := &cadvisorApi.ContainerInfoRequest{}
	mockCadvisor.On("DockerContainer", containerID, cadvisorReq).Return(containerInfo, cadvisorApiFailure)
	fakeDocker.ContainerList = []docker.APIContainers{
		{
			ID: containerID,
			// pod id: qux
			// container id: foo
			Names: []string{"/k8s_foo_qux_ns_uuid_1234"},
		},
	}

	stats, err := kubelet.GetContainerInfo("qux_ns", "uuid", "foo", cadvisorReq)
	if stats != nil {
		t.Errorf("non-nil stats on error")
	}
	if err == nil {
		t.Errorf("expect error but received nil error")
		return
	}
	if err.Error() != cadvisorApiFailure.Error() {
		t.Errorf("wrong error message. expect %v, got %v", cadvisorApiFailure, err)
	}
	mockCadvisor.AssertExpectations(t)
}

func TestGetContainerInfoOnNonExistContainer(t *testing.T) {
	testKubelet := newTestKubelet(t)
	kubelet := testKubelet.kubelet
	fakeDocker := testKubelet.fakeDocker
	mockCadvisor := testKubelet.fakeCadvisor
	fakeDocker.ContainerList = []docker.APIContainers{}

	stats, _ := kubelet.GetContainerInfo("qux", "", "foo", nil)
	if stats != nil {
		t.Errorf("non-nil stats on non exist container")
	}
	mockCadvisor.AssertExpectations(t)
}

func TestGetContainerInfoWhenDockerToolsFailed(t *testing.T) {
	testKubelet := newTestKubelet(t)
	kubelet := testKubelet.kubelet
	mockCadvisor := testKubelet.fakeCadvisor
	fakeDocker := testKubelet.fakeDocker
	expectedErr := fmt.Errorf("List containers error")
	fakeDocker.Errors["list"] = expectedErr

	stats, err := kubelet.GetContainerInfo("qux", "", "foo", nil)
	if err == nil {
		t.Errorf("expected error from dockertools, got none")
	}
	if err.Error() != expectedErr.Error() {
		t.Errorf("expected error %v got %v", expectedErr.Error(), err.Error())
	}
	if stats != nil {
		t.Errorf("non-nil stats when dockertools failed")
	}
	mockCadvisor.AssertExpectations(t)
}

func TestGetContainerInfoWithNoContainers(t *testing.T) {
	testKubelet := newTestKubelet(t)
	kubelet := testKubelet.kubelet
	mockCadvisor := testKubelet.fakeCadvisor

	stats, err := kubelet.GetContainerInfo("qux_ns", "", "foo", nil)
	if err == nil {
		t.Errorf("expected error from cadvisor client, got none")
	}
	if err != ErrContainerNotFound {
		t.Errorf("expected error %v, got %v", ErrContainerNotFound.Error(), err.Error())
	}
	if stats != nil {
		t.Errorf("non-nil stats when dockertools returned no containers")
	}
	mockCadvisor.AssertExpectations(t)
}

func TestGetContainerInfoWithNoMatchingContainers(t *testing.T) {
	testKubelet := newTestKubelet(t)
	kubelet := testKubelet.kubelet
	mockCadvisor := testKubelet.fakeCadvisor
	fakeDocker := testKubelet.fakeDocker
	fakeDocker.ContainerList = []docker.APIContainers{
		{
			ID:    "fakeId",
			Names: []string{"/k8s_bar_qux_ns_1234_42"},
		},
	}

	stats, err := kubelet.GetContainerInfo("qux_ns", "", "foo", nil)
	if err == nil {
		t.Errorf("Expected error from cadvisor client, got none")
	}
	if err != ErrContainerNotFound {
		t.Errorf("Expected error %v, got %v", ErrContainerNotFound.Error(), err.Error())
	}
	if stats != nil {
		t.Errorf("non-nil stats when dockertools returned no containers")
	}
	mockCadvisor.AssertExpectations(t)
}

type fakeContainerCommandRunner struct {
	Cmd    []string
	ID     string
	E      error
	Stdin  io.Reader
	Stdout io.WriteCloser
	Stderr io.WriteCloser
	TTY    bool
	Port   uint16
	Stream io.ReadWriteCloser
}

func (f *fakeContainerCommandRunner) RunInContainer(id string, cmd []string) ([]byte, error) {
	f.Cmd = cmd
	f.ID = id
	return []byte{}, f.E
}

func (f *fakeContainerCommandRunner) ExecInContainer(id string, cmd []string, in io.Reader, out, err io.WriteCloser, tty bool) error {
	f.Cmd = cmd
	f.ID = id
	f.Stdin = in
	f.Stdout = out
	f.Stderr = err
	f.TTY = tty
	return f.E
}

func (f *fakeContainerCommandRunner) PortForward(pod *kubecontainer.Pod, port uint16, stream io.ReadWriteCloser) error {
	podInfraContainer := pod.FindContainerByName(dockertools.PodInfraContainerName)
	if podInfraContainer == nil {
		return fmt.Errorf("cannot find pod infra container in pod %q", kubecontainer.BuildPodFullName(pod.Name, pod.Namespace))
	}
	f.ID = string(podInfraContainer.ID)
	f.Port = port
	f.Stream = stream
	return nil
}

func TestRunInContainerNoSuchPod(t *testing.T) {
	fakeCommandRunner := fakeContainerCommandRunner{}
	testKubelet := newTestKubelet(t)
	kubelet := testKubelet.kubelet
	fakeDocker := testKubelet.fakeDocker
	fakeDocker.ContainerList = []docker.APIContainers{}
	kubelet.runner = &fakeCommandRunner

	podName := "podFoo"
	podNamespace := "nsFoo"
	containerName := "containerFoo"
	output, err := kubelet.RunInContainer(
		kubecontainer.GetPodFullName(&api.Pod{ObjectMeta: api.ObjectMeta{Name: podName, Namespace: podNamespace}}),
		"",
		containerName,
		[]string{"ls"})
	if output != nil {
		t.Errorf("unexpected non-nil command: %v", output)
	}
	if err == nil {
		t.Error("unexpected non-error")
	}
}

func TestRunInContainer(t *testing.T) {
	fakeCommandRunner := fakeContainerCommandRunner{}
	testKubelet := newTestKubelet(t)
	kubelet := testKubelet.kubelet
	fakeDocker := testKubelet.fakeDocker
	kubelet.runner = &fakeCommandRunner

	containerID := "abc1234"
	podName := "podFoo"
	podNamespace := "nsFoo"
	containerName := "containerFoo"

	fakeDocker.ContainerList = []docker.APIContainers{
		{
			ID:    containerID,
			Names: []string{"/k8s_" + containerName + "_" + podName + "_" + podNamespace + "_12345678_42"},
		},
	}

	cmd := []string{"ls"}
	_, err := kubelet.RunInContainer(
		kubecontainer.GetPodFullName(&api.Pod{
			ObjectMeta: api.ObjectMeta{
				UID:       "12345678",
				Name:      podName,
				Namespace: podNamespace,
			},
		}),
		"",
		containerName,
		cmd)
	if fakeCommandRunner.ID != containerID {
		t.Errorf("unexpected Name: %s", fakeCommandRunner.ID)
	}
	if !reflect.DeepEqual(fakeCommandRunner.Cmd, cmd) {
		t.Errorf("unexpected command: %s", fakeCommandRunner.Cmd)
	}
	if err != nil {
		t.Errorf("unexpected error: %v", err)
	}
}

func TestSyncPodEventHandlerFails(t *testing.T) {
	testKubelet := newTestKubelet(t)
	testKubelet.fakeCadvisor.On("MachineInfo").Return(&cadvisorApi.MachineInfo{}, nil)
	testKubelet.fakeCadvisor.On("DockerImagesFsInfo").Return(cadvisorApiv2.FsInfo{}, nil)
	testKubelet.fakeCadvisor.On("RootFsInfo").Return(cadvisorApiv2.FsInfo{}, nil)
	kubelet := testKubelet.kubelet
	fakeDocker := testKubelet.fakeDocker

	// Simulate HTTP failure. Re-create the containerRuntime to inject the failure.
	kubelet.httpClient = &fakeHTTP{
		err: fmt.Errorf("test error"),
	}
	runtimeHooks := newKubeletRuntimeHooks(kubelet.recorder)
	kubelet.containerRuntime = dockertools.NewFakeDockerManager(kubelet.dockerClient, kubelet.recorder, kubelet.readinessManager, kubelet.containerRefManager, dockertools.PodInfraContainerImage, 0, 0, "", kubelet.os, kubelet.networkPlugin, kubelet, kubelet.httpClient, runtimeHooks)

	pods := []*api.Pod{
		{
			ObjectMeta: api.ObjectMeta{
				UID:       "12345678",
				Name:      "foo",
				Namespace: "new",
			},
			Spec: api.PodSpec{
				Containers: []api.Container{
					{Name: "bar",
						Lifecycle: &api.Lifecycle{
							PostStart: &api.Handler{
								HTTPGet: &api.HTTPGetAction{
									Host: "does.no.exist",
									Port: util.IntOrString{IntVal: 8080, Kind: util.IntstrInt},
									Path: "bar",
								},
							},
						},
					},
				},
			},
		},
	}

	fakeDocker.ContainerList = []docker.APIContainers{
		{
			// pod infra container
			Names: []string{"/k8s_POD." + strconv.FormatUint(generatePodInfraContainerHash(pods[0]), 16) + "_foo_new_12345678_42"},
			ID:    "9876",
		},
	}
	fakeDocker.ContainerMap = map[string]*docker.Container{
		"9876": {
			ID:         "9876",
			Config:     &docker.Config{},
			HostConfig: &docker.HostConfig{},
		},
	}
	kubelet.podManager.SetPods(pods)
	err := kubelet.SyncPods(pods, emptyPodUIDs, map[string]*api.Pod{}, time.Now())
	if err != nil {
		t.Errorf("unexpected error: %v", err)
	}

	verifyCalls(t, fakeDocker, []string{
		"list", "list",
		// Get pod status.
		"list", "inspect_container", "inspect_image",
		// Check the pod infra container.
		"inspect_container",
		// Create the container.
		"create", "start",
		// Kill the container since event handler fails.
		"inspect_container", "stop",
		// Get pod status.
		"list", "inspect_container", "inspect_container",
		// Get pods for deleting orphaned volumes.
		"list",
	})

	// TODO(yifan): Check the stopped container's name.
	if len(fakeDocker.Stopped) != 1 {
		t.Fatalf("Wrong containers were stopped: %v", fakeDocker.Stopped)
	}
	dockerName, _, err := dockertools.ParseDockerName(fakeDocker.Stopped[0])
	if err != nil {
		t.Errorf("Unexpected error: %v", err)
	}
	if dockerName.ContainerName != "bar" {
		t.Errorf("Wrong stopped container, expected: bar, get: %q", dockerName.ContainerName)
	}
}

func TestSyncPodsWithPullPolicy(t *testing.T) {
	testKubelet := newTestKubelet(t)
	testKubelet.fakeCadvisor.On("MachineInfo").Return(&cadvisorApi.MachineInfo{}, nil)
	testKubelet.fakeCadvisor.On("DockerImagesFsInfo").Return(cadvisorApiv2.FsInfo{}, nil)
	testKubelet.fakeCadvisor.On("RootFsInfo").Return(cadvisorApiv2.FsInfo{}, nil)
	kubelet := testKubelet.kubelet
	fakeDocker := testKubelet.fakeDocker
	// TODO: Move this test to dockertools so that we don't have to do the hacky
	// type assertion here.
	dm := kubelet.containerRuntime.(*dockertools.DockerManager)
	puller := dm.Puller.(*dockertools.FakeDockerPuller)
	puller.HasImages = []string{"existing_one", "want:latest"}
	dm.PodInfraContainerImage = "custom_image_name"
	fakeDocker.ContainerList = []docker.APIContainers{}

	pods := []*api.Pod{
		{
			ObjectMeta: api.ObjectMeta{
				UID:       "12345678",
				Name:      "foo",
				Namespace: "new",
			},
			Spec: api.PodSpec{
				Containers: []api.Container{
					{Name: "bar", Image: "pull_always_image", ImagePullPolicy: api.PullAlways},
					{Name: "bar1", Image: "pull_never_image", ImagePullPolicy: api.PullNever},
					{Name: "bar2", Image: "pull_if_not_present_image", ImagePullPolicy: api.PullIfNotPresent},
					{Name: "bar3", Image: "existing_one", ImagePullPolicy: api.PullIfNotPresent},
					{Name: "bar4", Image: "want:latest", ImagePullPolicy: api.PullIfNotPresent},
				},
			},
		},
	}
	kubelet.podManager.SetPods(pods)
	err := kubelet.SyncPods(pods, emptyPodUIDs, map[string]*api.Pod{}, time.Now())
	if err != nil {
		t.Errorf("unexpected error: %v", err)
	}

	fakeDocker.Lock()

	pulledImageSet := make(map[string]empty)
	for v := range puller.ImagesPulled {
		pulledImageSet[puller.ImagesPulled[v]] = empty{}
	}

	if !reflect.DeepEqual(pulledImageSet, map[string]empty{
		"custom_image_name":         {},
		"pull_always_image":         {},
		"pull_if_not_present_image": {},
	}) {
		t.Errorf("Unexpected pulled containers: %v", puller.ImagesPulled)
	}

	if len(fakeDocker.Created) != 6 {
		t.Errorf("Unexpected containers created %v", fakeDocker.Created)
	}
	fakeDocker.Unlock()
}

func TestParseResolvConf(t *testing.T) {
	testCases := []struct {
		data        string
		nameservers []string
		searches    []string
	}{
		{"", []string{}, []string{}},
		{" ", []string{}, []string{}},
		{"\n", []string{}, []string{}},
		{"\t\n\t", []string{}, []string{}},
		{"#comment\n", []string{}, []string{}},
		{" #comment\n", []string{}, []string{}},
		{"#comment\n#comment", []string{}, []string{}},
		{"#comment\nnameserver", []string{}, []string{}},
		{"#comment\nnameserver\nsearch", []string{}, []string{}},
		{"nameserver 1.2.3.4", []string{"1.2.3.4"}, []string{}},
		{" nameserver 1.2.3.4", []string{"1.2.3.4"}, []string{}},
		{"\tnameserver 1.2.3.4", []string{"1.2.3.4"}, []string{}},
		{"nameserver\t1.2.3.4", []string{"1.2.3.4"}, []string{}},
		{"nameserver \t 1.2.3.4", []string{"1.2.3.4"}, []string{}},
		{"nameserver 1.2.3.4\nnameserver 5.6.7.8", []string{"1.2.3.4", "5.6.7.8"}, []string{}},
		{"search foo", []string{}, []string{"foo"}},
		{"search foo bar", []string{}, []string{"foo", "bar"}},
		{"search foo bar bat\n", []string{}, []string{"foo", "bar", "bat"}},
		{"search foo\nsearch bar", []string{}, []string{"bar"}},
		{"nameserver 1.2.3.4\nsearch foo bar", []string{"1.2.3.4"}, []string{"foo", "bar"}},
		{"nameserver 1.2.3.4\nsearch foo\nnameserver 5.6.7.8\nsearch bar", []string{"1.2.3.4", "5.6.7.8"}, []string{"bar"}},
		{"#comment\nnameserver 1.2.3.4\n#comment\nsearch foo\ncomment", []string{"1.2.3.4"}, []string{"foo"}},
	}
	for i, tc := range testCases {
		ns, srch, err := parseResolvConf(strings.NewReader(tc.data))
		if err != nil {
			t.Errorf("expected success, got %v", err)
			continue
		}
		if !reflect.DeepEqual(ns, tc.nameservers) {
			t.Errorf("[%d] expected nameservers %#v, got %#v", i, tc.nameservers, ns)
		}
		if !reflect.DeepEqual(srch, tc.searches) {
			t.Errorf("[%d] expected searches %#v, got %#v", i, tc.searches, srch)
		}
	}
}

type testServiceLister struct {
	services []api.Service
}

func (ls testServiceLister) List() (api.ServiceList, error) {
	return api.ServiceList{
		Items: ls.services,
	}, nil
}

type testNodeLister struct {
	nodes []api.Node
}

func (ls testNodeLister) GetNodeInfo(id string) (*api.Node, error) {
	return nil, errors.New("not implemented")
}

func (ls testNodeLister) List() (api.NodeList, error) {
	return api.NodeList{
		Items: ls.nodes,
	}, nil
}

type envs []kubecontainer.EnvVar

func (e envs) Len() int {
	return len(e)
}

func (e envs) Swap(i, j int) { e[i], e[j] = e[j], e[i] }

func (e envs) Less(i, j int) bool { return e[i].Name < e[j].Name }

func TestMakeEnvironmentVariables(t *testing.T) {
	services := []api.Service{
		{
			ObjectMeta: api.ObjectMeta{Name: "kubernetes", Namespace: api.NamespaceDefault},
			Spec: api.ServiceSpec{
				Ports: []api.ServicePort{{
					Protocol: "TCP",
					Port:     8081,
				}},
				PortalIP: "1.2.3.1",
			},
		},
		{
			ObjectMeta: api.ObjectMeta{Name: "kubernetes-ro", Namespace: api.NamespaceDefault},
			Spec: api.ServiceSpec{
				Ports: []api.ServicePort{{
					Protocol: "TCP",
					Port:     8082,
				}},
				PortalIP: "1.2.3.2",
			},
		},
		{
			ObjectMeta: api.ObjectMeta{Name: "kubernetes-ro", Namespace: api.NamespaceDefault},
			Spec: api.ServiceSpec{
				Ports: []api.ServicePort{{
					Protocol: "TCP",
					Port:     8082,
				}},
				PortalIP: "None",
			},
		},
		{
			ObjectMeta: api.ObjectMeta{Name: "kubernetes-ro", Namespace: api.NamespaceDefault},
			Spec: api.ServiceSpec{
				Ports: []api.ServicePort{{
					Protocol: "TCP",
					Port:     8082,
				}},
				PortalIP: "",
			},
		},
		{
			ObjectMeta: api.ObjectMeta{Name: "test", Namespace: "test1"},
			Spec: api.ServiceSpec{
				Ports: []api.ServicePort{{
					Protocol: "TCP",
					Port:     8083,
				}},
				PortalIP: "1.2.3.3",
			},
		},
		{
			ObjectMeta: api.ObjectMeta{Name: "kubernetes", Namespace: "test2"},
			Spec: api.ServiceSpec{
				Ports: []api.ServicePort{{
					Protocol: "TCP",
					Port:     8084,
				}},
				PortalIP: "1.2.3.4",
			},
		},
		{
			ObjectMeta: api.ObjectMeta{Name: "test", Namespace: "test2"},
			Spec: api.ServiceSpec{
				Ports: []api.ServicePort{{
					Protocol: "TCP",
					Port:     8085,
				}},
				PortalIP: "1.2.3.5",
			},
		},
		{
			ObjectMeta: api.ObjectMeta{Name: "test", Namespace: "test2"},
			Spec: api.ServiceSpec{
				Ports: []api.ServicePort{{
					Protocol: "TCP",
					Port:     8085,
				}},
				PortalIP: "None",
			},
		},
		{
			ObjectMeta: api.ObjectMeta{Name: "test", Namespace: "test2"},
			Spec: api.ServiceSpec{
				Ports: []api.ServicePort{{
					Protocol: "TCP",
					Port:     8085,
				}},
			},
		},
		{
			ObjectMeta: api.ObjectMeta{Name: "kubernetes", Namespace: "kubernetes"},
			Spec: api.ServiceSpec{
				Ports: []api.ServicePort{{
					Protocol: "TCP",
					Port:     8086,
				}},
				PortalIP: "1.2.3.6",
			},
		},
		{
			ObjectMeta: api.ObjectMeta{Name: "kubernetes-ro", Namespace: "kubernetes"},
			Spec: api.ServiceSpec{
				Ports: []api.ServicePort{{
					Protocol: "TCP",
					Port:     8087,
				}},
				PortalIP: "1.2.3.7",
			},
		},
		{
			ObjectMeta: api.ObjectMeta{Name: "not-special", Namespace: "kubernetes"},
			Spec: api.ServiceSpec{
				Ports: []api.ServicePort{{
					Protocol: "TCP",
					Port:     8088,
				}},
				PortalIP: "1.2.3.8",
			},
		},
		{
			ObjectMeta: api.ObjectMeta{Name: "not-special", Namespace: "kubernetes"},
			Spec: api.ServiceSpec{
				Ports: []api.ServicePort{{
					Protocol: "TCP",
					Port:     8088,
				}},
				PortalIP: "None",
			},
		},
		{
			ObjectMeta: api.ObjectMeta{Name: "not-special", Namespace: "kubernetes"},
			Spec: api.ServiceSpec{
				Ports: []api.ServicePort{{
					Protocol: "TCP",
					Port:     8088,
				}},
				PortalIP: "",
			},
		},
	}

	testCases := []struct {
		name            string                 // the name of the test case
		ns              string                 // the namespace to generate environment for
		container       *api.Container         // the container to use
		masterServiceNs string                 // the namespace to read master service info from
		nilLister       bool                   // whether the lister should be nil
		expectedEnvs    []kubecontainer.EnvVar // a set of expected environment vars
	}{
		{
			name: "api server = Y, kubelet = Y",
			ns:   "test1",
			container: &api.Container{
				Env: []api.EnvVar{
					{Name: "FOO", Value: "BAR"},
					{Name: "TEST_SERVICE_HOST", Value: "1.2.3.3"},
					{Name: "TEST_SERVICE_PORT", Value: "8083"},
					{Name: "TEST_PORT", Value: "tcp://1.2.3.3:8083"},
					{Name: "TEST_PORT_8083_TCP", Value: "tcp://1.2.3.3:8083"},
					{Name: "TEST_PORT_8083_TCP_PROTO", Value: "tcp"},
					{Name: "TEST_PORT_8083_TCP_PORT", Value: "8083"},
					{Name: "TEST_PORT_8083_TCP_ADDR", Value: "1.2.3.3"},
				},
			},
			masterServiceNs: api.NamespaceDefault,
			nilLister:       false,
			expectedEnvs: []kubecontainer.EnvVar{
				{Name: "FOO", Value: "BAR"},
				{Name: "TEST_SERVICE_HOST", Value: "1.2.3.3"},
				{Name: "TEST_SERVICE_PORT", Value: "8083"},
				{Name: "TEST_PORT", Value: "tcp://1.2.3.3:8083"},
				{Name: "TEST_PORT_8083_TCP", Value: "tcp://1.2.3.3:8083"},
				{Name: "TEST_PORT_8083_TCP_PROTO", Value: "tcp"},
				{Name: "TEST_PORT_8083_TCP_PORT", Value: "8083"},
				{Name: "TEST_PORT_8083_TCP_ADDR", Value: "1.2.3.3"},
				{Name: "KUBERNETES_SERVICE_PORT", Value: "8081"},
				{Name: "KUBERNETES_SERVICE_HOST", Value: "1.2.3.1"},
				{Name: "KUBERNETES_PORT", Value: "tcp://1.2.3.1:8081"},
				{Name: "KUBERNETES_PORT_8081_TCP", Value: "tcp://1.2.3.1:8081"},
				{Name: "KUBERNETES_PORT_8081_TCP_PROTO", Value: "tcp"},
				{Name: "KUBERNETES_PORT_8081_TCP_PORT", Value: "8081"},
				{Name: "KUBERNETES_PORT_8081_TCP_ADDR", Value: "1.2.3.1"},
				{Name: "KUBERNETES_RO_SERVICE_HOST", Value: "1.2.3.2"},
				{Name: "KUBERNETES_RO_SERVICE_PORT", Value: "8082"},
				{Name: "KUBERNETES_RO_PORT", Value: "tcp://1.2.3.2:8082"},
				{Name: "KUBERNETES_RO_PORT_8082_TCP", Value: "tcp://1.2.3.2:8082"},
				{Name: "KUBERNETES_RO_PORT_8082_TCP_PROTO", Value: "tcp"},
				{Name: "KUBERNETES_RO_PORT_8082_TCP_PORT", Value: "8082"},
				{Name: "KUBERNETES_RO_PORT_8082_TCP_ADDR", Value: "1.2.3.2"},
			},
		},
		{
			name: "api server = Y, kubelet = N",
			ns:   "test1",
			container: &api.Container{
				Env: []api.EnvVar{
					{Name: "FOO", Value: "BAR"},
					{Name: "TEST_SERVICE_HOST", Value: "1.2.3.3"},
					{Name: "TEST_SERVICE_PORT", Value: "8083"},
					{Name: "TEST_PORT", Value: "tcp://1.2.3.3:8083"},
					{Name: "TEST_PORT_8083_TCP", Value: "tcp://1.2.3.3:8083"},
					{Name: "TEST_PORT_8083_TCP_PROTO", Value: "tcp"},
					{Name: "TEST_PORT_8083_TCP_PORT", Value: "8083"},
					{Name: "TEST_PORT_8083_TCP_ADDR", Value: "1.2.3.3"},
				},
			},
			masterServiceNs: api.NamespaceDefault,
			nilLister:       true,
			expectedEnvs: []kubecontainer.EnvVar{
				{Name: "FOO", Value: "BAR"},
				{Name: "TEST_SERVICE_HOST", Value: "1.2.3.3"},
				{Name: "TEST_SERVICE_PORT", Value: "8083"},
				{Name: "TEST_PORT", Value: "tcp://1.2.3.3:8083"},
				{Name: "TEST_PORT_8083_TCP", Value: "tcp://1.2.3.3:8083"},
				{Name: "TEST_PORT_8083_TCP_PROTO", Value: "tcp"},
				{Name: "TEST_PORT_8083_TCP_PORT", Value: "8083"},
				{Name: "TEST_PORT_8083_TCP_ADDR", Value: "1.2.3.3"},
			},
		},
		{
			name: "api server = N; kubelet = Y",
			ns:   "test1",
			container: &api.Container{
				Env: []api.EnvVar{
					{Name: "FOO", Value: "BAZ"},
				},
			},
			masterServiceNs: api.NamespaceDefault,
			nilLister:       false,
			expectedEnvs: []kubecontainer.EnvVar{
				{Name: "FOO", Value: "BAZ"},
				{Name: "TEST_SERVICE_HOST", Value: "1.2.3.3"},
				{Name: "TEST_SERVICE_PORT", Value: "8083"},
				{Name: "TEST_PORT", Value: "tcp://1.2.3.3:8083"},
				{Name: "TEST_PORT_8083_TCP", Value: "tcp://1.2.3.3:8083"},
				{Name: "TEST_PORT_8083_TCP_PROTO", Value: "tcp"},
				{Name: "TEST_PORT_8083_TCP_PORT", Value: "8083"},
				{Name: "TEST_PORT_8083_TCP_ADDR", Value: "1.2.3.3"},
				{Name: "KUBERNETES_SERVICE_HOST", Value: "1.2.3.1"},
				{Name: "KUBERNETES_SERVICE_PORT", Value: "8081"},
				{Name: "KUBERNETES_PORT", Value: "tcp://1.2.3.1:8081"},
				{Name: "KUBERNETES_PORT_8081_TCP", Value: "tcp://1.2.3.1:8081"},
				{Name: "KUBERNETES_PORT_8081_TCP_PROTO", Value: "tcp"},
				{Name: "KUBERNETES_PORT_8081_TCP_PORT", Value: "8081"},
				{Name: "KUBERNETES_PORT_8081_TCP_ADDR", Value: "1.2.3.1"},
				{Name: "KUBERNETES_RO_SERVICE_HOST", Value: "1.2.3.2"},
				{Name: "KUBERNETES_RO_SERVICE_PORT", Value: "8082"},
				{Name: "KUBERNETES_RO_PORT", Value: "tcp://1.2.3.2:8082"},
				{Name: "KUBERNETES_RO_PORT_8082_TCP", Value: "tcp://1.2.3.2:8082"},
				{Name: "KUBERNETES_RO_PORT_8082_TCP_PROTO", Value: "tcp"},
				{Name: "KUBERNETES_RO_PORT_8082_TCP_PORT", Value: "8082"},
				{Name: "KUBERNETES_RO_PORT_8082_TCP_ADDR", Value: "1.2.3.2"},
			},
		},
		{
			name: "master service in pod ns",
			ns:   "test2",
			container: &api.Container{
				Env: []api.EnvVar{
					{Name: "FOO", Value: "ZAP"},
				},
			},
			masterServiceNs: "kubernetes",
			nilLister:       false,
			expectedEnvs: []kubecontainer.EnvVar{
				{Name: "FOO", Value: "ZAP"},
				{Name: "TEST_SERVICE_HOST", Value: "1.2.3.5"},
				{Name: "TEST_SERVICE_PORT", Value: "8085"},
				{Name: "TEST_PORT", Value: "tcp://1.2.3.5:8085"},
				{Name: "TEST_PORT_8085_TCP", Value: "tcp://1.2.3.5:8085"},
				{Name: "TEST_PORT_8085_TCP_PROTO", Value: "tcp"},
				{Name: "TEST_PORT_8085_TCP_PORT", Value: "8085"},
				{Name: "TEST_PORT_8085_TCP_ADDR", Value: "1.2.3.5"},
				{Name: "KUBERNETES_SERVICE_HOST", Value: "1.2.3.4"},
				{Name: "KUBERNETES_SERVICE_PORT", Value: "8084"},
				{Name: "KUBERNETES_PORT", Value: "tcp://1.2.3.4:8084"},
				{Name: "KUBERNETES_PORT_8084_TCP", Value: "tcp://1.2.3.4:8084"},
				{Name: "KUBERNETES_PORT_8084_TCP_PROTO", Value: "tcp"},
				{Name: "KUBERNETES_PORT_8084_TCP_PORT", Value: "8084"},
				{Name: "KUBERNETES_PORT_8084_TCP_ADDR", Value: "1.2.3.4"},
				{Name: "KUBERNETES_RO_SERVICE_HOST", Value: "1.2.3.7"},
				{Name: "KUBERNETES_RO_SERVICE_PORT", Value: "8087"},
				{Name: "KUBERNETES_RO_PORT", Value: "tcp://1.2.3.7:8087"},
				{Name: "KUBERNETES_RO_PORT_8087_TCP", Value: "tcp://1.2.3.7:8087"},
				{Name: "KUBERNETES_RO_PORT_8087_TCP_PROTO", Value: "tcp"},
				{Name: "KUBERNETES_RO_PORT_8087_TCP_PORT", Value: "8087"},
				{Name: "KUBERNETES_RO_PORT_8087_TCP_ADDR", Value: "1.2.3.7"},
			},
		},
		{
			name:            "pod in master service ns",
			ns:              "kubernetes",
			container:       &api.Container{},
			masterServiceNs: "kubernetes",
			nilLister:       false,
			expectedEnvs: []kubecontainer.EnvVar{
				{Name: "NOT_SPECIAL_SERVICE_HOST", Value: "1.2.3.8"},
				{Name: "NOT_SPECIAL_SERVICE_PORT", Value: "8088"},
				{Name: "NOT_SPECIAL_PORT", Value: "tcp://1.2.3.8:8088"},
				{Name: "NOT_SPECIAL_PORT_8088_TCP", Value: "tcp://1.2.3.8:8088"},
				{Name: "NOT_SPECIAL_PORT_8088_TCP_PROTO", Value: "tcp"},
				{Name: "NOT_SPECIAL_PORT_8088_TCP_PORT", Value: "8088"},
				{Name: "NOT_SPECIAL_PORT_8088_TCP_ADDR", Value: "1.2.3.8"},
				{Name: "KUBERNETES_SERVICE_HOST", Value: "1.2.3.6"},
				{Name: "KUBERNETES_SERVICE_PORT", Value: "8086"},
				{Name: "KUBERNETES_PORT", Value: "tcp://1.2.3.6:8086"},
				{Name: "KUBERNETES_PORT_8086_TCP", Value: "tcp://1.2.3.6:8086"},
				{Name: "KUBERNETES_PORT_8086_TCP_PROTO", Value: "tcp"},
				{Name: "KUBERNETES_PORT_8086_TCP_PORT", Value: "8086"},
				{Name: "KUBERNETES_PORT_8086_TCP_ADDR", Value: "1.2.3.6"},
				{Name: "KUBERNETES_RO_SERVICE_HOST", Value: "1.2.3.7"},
				{Name: "KUBERNETES_RO_SERVICE_PORT", Value: "8087"},
				{Name: "KUBERNETES_RO_PORT", Value: "tcp://1.2.3.7:8087"},
				{Name: "KUBERNETES_RO_PORT_8087_TCP", Value: "tcp://1.2.3.7:8087"},
				{Name: "KUBERNETES_RO_PORT_8087_TCP_PROTO", Value: "tcp"},
				{Name: "KUBERNETES_RO_PORT_8087_TCP_PORT", Value: "8087"},
				{Name: "KUBERNETES_RO_PORT_8087_TCP_ADDR", Value: "1.2.3.7"},
			},
		},
		{
			name: "downward api pod",
			ns:   "downward-api",
			container: &api.Container{
				Env: []api.EnvVar{
					{
						Name: "POD_NAME",
						ValueFrom: &api.EnvVarSource{
							FieldRef: &api.ObjectFieldSelector{
								APIVersion: "v1beta3",
								FieldPath:  "metadata.name",
							},
						},
					},
					{
						Name: "POD_NAMESPACE",
						ValueFrom: &api.EnvVarSource{
							FieldRef: &api.ObjectFieldSelector{
								APIVersion: "v1beta3",
								FieldPath:  "metadata.namespace",
							},
						},
					},
				},
			},
			masterServiceNs: "nothing",
			nilLister:       true,
			expectedEnvs: []kubecontainer.EnvVar{
				{Name: "POD_NAME", Value: "dapi-test-pod-name"},
				{Name: "POD_NAMESPACE", Value: "downward-api"},
			},
		},
	}

	for i, tc := range testCases {
		testKubelet := newTestKubelet(t)
		kl := testKubelet.kubelet
		kl.masterServiceNamespace = tc.masterServiceNs
		if tc.nilLister {
			kl.serviceLister = nil
		} else {
			kl.serviceLister = testServiceLister{services}
		}

		testPod := &api.Pod{
			ObjectMeta: api.ObjectMeta{
				Namespace: tc.ns,
				Name:      "dapi-test-pod-name",
			},
		}

		result, err := kl.makeEnvironmentVariables(testPod, tc.container)
		if err != nil {
			t.Errorf("[%v] Unexpected error: %v", tc.name, err)
		}

		sort.Sort(envs(result))
		sort.Sort(envs(tc.expectedEnvs))

		if !reflect.DeepEqual(result, tc.expectedEnvs) {
			t.Errorf("%d: [%v] Unexpected env entries; expected {%v}, got {%v}", i, tc.name, tc.expectedEnvs, result)
		}
	}
}

func runningState(cName string) api.ContainerStatus {
	return api.ContainerStatus{
		Name: cName,
		State: api.ContainerState{
			Running: &api.ContainerStateRunning{},
		},
	}
}
func stoppedState(cName string) api.ContainerStatus {
	return api.ContainerStatus{
		Name: cName,
		State: api.ContainerState{
			Termination: &api.ContainerStateTerminated{},
		},
	}
}
func succeededState(cName string) api.ContainerStatus {
	return api.ContainerStatus{
		Name: cName,
		State: api.ContainerState{
			Termination: &api.ContainerStateTerminated{
				ExitCode: 0,
			},
		},
	}
}
func failedState(cName string) api.ContainerStatus {
	return api.ContainerStatus{
		Name: cName,
		State: api.ContainerState{
			Termination: &api.ContainerStateTerminated{
				ExitCode: -1,
			},
		},
	}
}

func TestPodPhaseWithRestartAlways(t *testing.T) {
	desiredState := api.PodSpec{
		Host: "machine",
		Containers: []api.Container{
			{Name: "containerA"},
			{Name: "containerB"},
		},
		RestartPolicy: api.RestartPolicyAlways,
	}

	tests := []struct {
		pod    *api.Pod
		status api.PodPhase
		test   string
	}{
		{&api.Pod{Spec: desiredState, Status: api.PodStatus{}}, api.PodPending, "waiting"},
		{
			&api.Pod{
				Spec: desiredState,
				Status: api.PodStatus{
					ContainerStatuses: []api.ContainerStatus{
						runningState("containerA"),
						runningState("containerB"),
					},
				},
			},
			api.PodRunning,
			"all running",
		},
		{
			&api.Pod{
				Spec: desiredState,
				Status: api.PodStatus{
					ContainerStatuses: []api.ContainerStatus{
						stoppedState("containerA"),
						stoppedState("containerB"),
					},
				},
			},
			api.PodRunning,
			"all stopped with restart always",
		},
		{
			&api.Pod{
				Spec: desiredState,
				Status: api.PodStatus{
					ContainerStatuses: []api.ContainerStatus{
						runningState("containerA"),
						stoppedState("containerB"),
					},
				},
			},
			api.PodRunning,
			"mixed state #1 with restart always",
		},
		{
			&api.Pod{
				Spec: desiredState,
				Status: api.PodStatus{
					ContainerStatuses: []api.ContainerStatus{
						runningState("containerA"),
					},
				},
			},
			api.PodPending,
			"mixed state #2 with restart always",
		},
	}
	for _, test := range tests {
		if status := getPhase(&test.pod.Spec, test.pod.Status.ContainerStatuses); status != test.status {
			t.Errorf("In test %s, expected %v, got %v", test.test, test.status, status)
		}
	}
}

func TestPodPhaseWithRestartNever(t *testing.T) {
	desiredState := api.PodSpec{
		Host: "machine",
		Containers: []api.Container{
			{Name: "containerA"},
			{Name: "containerB"},
		},
		RestartPolicy: api.RestartPolicyNever,
	}

	tests := []struct {
		pod    *api.Pod
		status api.PodPhase
		test   string
	}{
		{&api.Pod{Spec: desiredState, Status: api.PodStatus{}}, api.PodPending, "waiting"},
		{
			&api.Pod{
				Spec: desiredState,
				Status: api.PodStatus{
					ContainerStatuses: []api.ContainerStatus{
						runningState("containerA"),
						runningState("containerB"),
					},
				},
			},
			api.PodRunning,
			"all running with restart never",
		},
		{
			&api.Pod{
				Spec: desiredState,
				Status: api.PodStatus{
					ContainerStatuses: []api.ContainerStatus{
						succeededState("containerA"),
						succeededState("containerB"),
					},
				},
			},
			api.PodSucceeded,
			"all succeeded with restart never",
		},
		{
			&api.Pod{
				Spec: desiredState,
				Status: api.PodStatus{
					ContainerStatuses: []api.ContainerStatus{
						failedState("containerA"),
						failedState("containerB"),
					},
				},
			},
			api.PodFailed,
			"all failed with restart never",
		},
		{
			&api.Pod{
				Spec: desiredState,
				Status: api.PodStatus{
					ContainerStatuses: []api.ContainerStatus{
						runningState("containerA"),
						succeededState("containerB"),
					},
				},
			},
			api.PodRunning,
			"mixed state #1 with restart never",
		},
		{
			&api.Pod{
				Spec: desiredState,
				Status: api.PodStatus{
					ContainerStatuses: []api.ContainerStatus{
						runningState("containerA"),
					},
				},
			},
			api.PodPending,
			"mixed state #2 with restart never",
		},
	}
	for _, test := range tests {
		if status := getPhase(&test.pod.Spec, test.pod.Status.ContainerStatuses); status != test.status {
			t.Errorf("In test %s, expected %v, got %v", test.test, test.status, status)
		}
	}
}

func TestPodPhaseWithRestartOnFailure(t *testing.T) {
	desiredState := api.PodSpec{
		Host: "machine",
		Containers: []api.Container{
			{Name: "containerA"},
			{Name: "containerB"},
		},
		RestartPolicy: api.RestartPolicyOnFailure,
	}

	tests := []struct {
		pod    *api.Pod
		status api.PodPhase
		test   string
	}{
		{&api.Pod{Spec: desiredState, Status: api.PodStatus{}}, api.PodPending, "waiting"},
		{
			&api.Pod{
				Spec: desiredState,
				Status: api.PodStatus{
					ContainerStatuses: []api.ContainerStatus{
						runningState("containerA"),
						runningState("containerB"),
					},
				},
			},
			api.PodRunning,
			"all running with restart onfailure",
		},
		{
			&api.Pod{
				Spec: desiredState,
				Status: api.PodStatus{
					ContainerStatuses: []api.ContainerStatus{
						succeededState("containerA"),
						succeededState("containerB"),
					},
				},
			},
			api.PodSucceeded,
			"all succeeded with restart onfailure",
		},
		{
			&api.Pod{
				Spec: desiredState,
				Status: api.PodStatus{
					ContainerStatuses: []api.ContainerStatus{
						failedState("containerA"),
						failedState("containerB"),
					},
				},
			},
			api.PodRunning,
			"all failed with restart never",
		},
		{
			&api.Pod{
				Spec: desiredState,
				Status: api.PodStatus{
					ContainerStatuses: []api.ContainerStatus{
						runningState("containerA"),
						succeededState("containerB"),
					},
				},
			},
			api.PodRunning,
			"mixed state #1 with restart onfailure",
		},
		{
			&api.Pod{
				Spec: desiredState,
				Status: api.PodStatus{
					ContainerStatuses: []api.ContainerStatus{
						runningState("containerA"),
					},
				},
			},
			api.PodPending,
			"mixed state #2 with restart onfailure",
		},
	}
	for _, test := range tests {
		if status := getPhase(&test.pod.Spec, test.pod.Status.ContainerStatuses); status != test.status {
			t.Errorf("In test %s, expected %v, got %v", test.test, test.status, status)
		}
	}
}

func getReadyStatus(cName string) api.ContainerStatus {
	return api.ContainerStatus{
		Name:  cName,
		Ready: true,
	}
}
func getNotReadyStatus(cName string) api.ContainerStatus {
	return api.ContainerStatus{
		Name:  cName,
		Ready: false,
	}
}

func TestGetPodReadyCondition(t *testing.T) {
	ready := []api.PodCondition{{
		Type:   api.PodReady,
		Status: api.ConditionTrue,
	}}
	unready := []api.PodCondition{{
		Type:   api.PodReady,
		Status: api.ConditionFalse,
	}}
	tests := []struct {
		spec     *api.PodSpec
		info     []api.ContainerStatus
		expected []api.PodCondition
	}{
		{
			spec:     nil,
			info:     nil,
			expected: unready,
		},
		{
			spec:     &api.PodSpec{},
			info:     []api.ContainerStatus{},
			expected: ready,
		},
		{
			spec: &api.PodSpec{
				Containers: []api.Container{
					{Name: "1234"},
				},
			},
			info:     []api.ContainerStatus{},
			expected: unready,
		},
		{
			spec: &api.PodSpec{
				Containers: []api.Container{
					{Name: "1234"},
				},
			},
			info: []api.ContainerStatus{
				getReadyStatus("1234"),
			},
			expected: ready,
		},
		{
			spec: &api.PodSpec{
				Containers: []api.Container{
					{Name: "1234"},
					{Name: "5678"},
				},
			},
			info: []api.ContainerStatus{
				getReadyStatus("1234"),
				getReadyStatus("5678"),
			},
			expected: ready,
		},
		{
			spec: &api.PodSpec{
				Containers: []api.Container{
					{Name: "1234"},
					{Name: "5678"},
				},
			},
			info: []api.ContainerStatus{
				getReadyStatus("1234"),
			},
			expected: unready,
		},
		{
			spec: &api.PodSpec{
				Containers: []api.Container{
					{Name: "1234"},
					{Name: "5678"},
				},
			},
			info: []api.ContainerStatus{
				getReadyStatus("1234"),
				getNotReadyStatus("5678"),
			},
			expected: unready,
		},
	}

	for i, test := range tests {
		condition := getPodReadyCondition(test.spec, test.info)
		if !reflect.DeepEqual(condition, test.expected) {
			t.Errorf("On test case %v, expected:\n%+v\ngot\n%+v\n", i, test.expected, condition)
		}
	}
}

func TestExecInContainerNoSuchPod(t *testing.T) {
	fakeCommandRunner := fakeContainerCommandRunner{}
	testKubelet := newTestKubelet(t)
	kubelet := testKubelet.kubelet
	fakeDocker := testKubelet.fakeDocker
	fakeDocker.ContainerList = []docker.APIContainers{}
	kubelet.runner = &fakeCommandRunner

	podName := "podFoo"
	podNamespace := "nsFoo"
	containerName := "containerFoo"
	err := kubelet.ExecInContainer(
		kubecontainer.GetPodFullName(&api.Pod{ObjectMeta: api.ObjectMeta{Name: podName, Namespace: podNamespace}}),
		"",
		containerName,
		[]string{"ls"},
		nil,
		nil,
		nil,
		false,
	)
	if err == nil {
		t.Fatal("unexpected non-error")
	}
	if fakeCommandRunner.ID != "" {
		t.Fatal("unexpected invocation of runner.ExecInContainer")
	}
}

func TestExecInContainerNoSuchContainer(t *testing.T) {
	fakeCommandRunner := fakeContainerCommandRunner{}
	testKubelet := newTestKubelet(t)
	kubelet := testKubelet.kubelet
	fakeDocker := testKubelet.fakeDocker
	kubelet.runner = &fakeCommandRunner

	podName := "podFoo"
	podNamespace := "nsFoo"
	containerID := "containerFoo"

	fakeDocker.ContainerList = []docker.APIContainers{
		{
			ID:    "notfound",
			Names: []string{"/k8s_notfound_" + podName + "_" + podNamespace + "_12345678_42"},
		},
	}

	err := kubelet.ExecInContainer(
		kubecontainer.GetPodFullName(&api.Pod{ObjectMeta: api.ObjectMeta{
			UID:       "12345678",
			Name:      podName,
			Namespace: podNamespace,
		}}),
		"",
		containerID,
		[]string{"ls"},
		nil,
		nil,
		nil,
		false,
	)
	if err == nil {
		t.Fatal("unexpected non-error")
	}
	if fakeCommandRunner.ID != "" {
		t.Fatal("unexpected invocation of runner.ExecInContainer")
	}
}

type fakeReadWriteCloser struct{}

func (f *fakeReadWriteCloser) Write(data []byte) (int, error) {
	return 0, nil
}

func (f *fakeReadWriteCloser) Read(data []byte) (int, error) {
	return 0, nil
}

func (f *fakeReadWriteCloser) Close() error {
	return nil
}

func TestExecInContainer(t *testing.T) {
	fakeCommandRunner := fakeContainerCommandRunner{}
	testKubelet := newTestKubelet(t)
	kubelet := testKubelet.kubelet
	fakeDocker := testKubelet.fakeDocker
	kubelet.runner = &fakeCommandRunner

	podName := "podFoo"
	podNamespace := "nsFoo"
	containerID := "containerFoo"
	command := []string{"ls"}
	stdin := &bytes.Buffer{}
	stdout := &fakeReadWriteCloser{}
	stderr := &fakeReadWriteCloser{}
	tty := true

	fakeDocker.ContainerList = []docker.APIContainers{
		{
			ID:    containerID,
			Names: []string{"/k8s_" + containerID + "_" + podName + "_" + podNamespace + "_12345678_42"},
		},
	}

	err := kubelet.ExecInContainer(
		kubecontainer.GetPodFullName(&api.Pod{ObjectMeta: api.ObjectMeta{
			UID:       "12345678",
			Name:      podName,
			Namespace: podNamespace,
		}}),
		"",
		containerID,
		[]string{"ls"},
		stdin,
		stdout,
		stderr,
		tty,
	)
	if err != nil {
		t.Fatalf("unexpected error: %s", err)
	}
	if e, a := containerID, fakeCommandRunner.ID; e != a {
		t.Fatalf("container id: expected %s, got %s", e, a)
	}
	if e, a := command, fakeCommandRunner.Cmd; !reflect.DeepEqual(e, a) {
		t.Fatalf("command: expected '%v', got '%v'", e, a)
	}
	if e, a := stdin, fakeCommandRunner.Stdin; e != a {
		t.Fatalf("stdin: expected %#v, got %#v", e, a)
	}
	if e, a := stdout, fakeCommandRunner.Stdout; e != a {
		t.Fatalf("stdout: expected %#v, got %#v", e, a)
	}
	if e, a := stderr, fakeCommandRunner.Stderr; e != a {
		t.Fatalf("stderr: expected %#v, got %#v", e, a)
	}
	if e, a := tty, fakeCommandRunner.TTY; e != a {
		t.Fatalf("tty: expected %t, got %t", e, a)
	}
}

func TestPortForwardNoSuchPod(t *testing.T) {
	fakeCommandRunner := fakeContainerCommandRunner{}
	testKubelet := newTestKubelet(t)
	kubelet := testKubelet.kubelet
	fakeDocker := testKubelet.fakeDocker
	fakeDocker.ContainerList = []docker.APIContainers{}
	kubelet.runner = &fakeCommandRunner

	podName := "podFoo"
	podNamespace := "nsFoo"
	var port uint16 = 5000

	err := kubelet.PortForward(
		kubecontainer.GetPodFullName(&api.Pod{ObjectMeta: api.ObjectMeta{Name: podName, Namespace: podNamespace}}),
		"",
		port,
		nil,
	)
	if err == nil {
		t.Fatal("unexpected non-error")
	}
	if fakeCommandRunner.ID != "" {
		t.Fatal("unexpected invocation of runner.PortForward")
	}
}

func TestPortForwardNoSuchContainer(t *testing.T) {
	fakeCommandRunner := fakeContainerCommandRunner{}
	testKubelet := newTestKubelet(t)
	kubelet := testKubelet.kubelet
	fakeDocker := testKubelet.fakeDocker
	kubelet.runner = &fakeCommandRunner

	podName := "podFoo"
	podNamespace := "nsFoo"
	var port uint16 = 5000

	fakeDocker.ContainerList = []docker.APIContainers{
		{
			ID:    "notfound",
			Names: []string{"/k8s_notfound_" + podName + "_" + podNamespace + "_12345678_42"},
		},
	}

	err := kubelet.PortForward(
		kubecontainer.GetPodFullName(&api.Pod{ObjectMeta: api.ObjectMeta{
			UID:       "12345678",
			Name:      podName,
			Namespace: podNamespace,
		}}),
		"",
		port,
		nil,
	)
	if err == nil {
		t.Fatal("unexpected non-error")
	}
	if fakeCommandRunner.ID != "" {
		t.Fatal("unexpected invocation of runner.PortForward")
	}
}

func TestPortForward(t *testing.T) {
	fakeCommandRunner := fakeContainerCommandRunner{}
	testKubelet := newTestKubelet(t)
	kubelet := testKubelet.kubelet
	fakeDocker := testKubelet.fakeDocker
	kubelet.runner = &fakeCommandRunner

	podName := "podFoo"
	podNamespace := "nsFoo"
	containerID := "containerFoo"
	var port uint16 = 5000
	stream := &fakeReadWriteCloser{}

	podInfraContainerImage := "POD"
	infraContainerID := "infra"
	// TODO: Move this test to dockertools so that we don't have to do the hacky
	// type assertion here.
	dm := kubelet.containerRuntime.(*dockertools.DockerManager)
	dm.PodInfraContainerImage = podInfraContainerImage

	fakeDocker.ContainerList = []docker.APIContainers{
		{
			ID:    infraContainerID,
			Names: []string{"/k8s_" + podInfraContainerImage + "_" + podName + "_" + podNamespace + "_12345678_42"},
		},
		{
			ID:    containerID,
			Names: []string{"/k8s_" + containerID + "_" + podName + "_" + podNamespace + "_12345678_42"},
		},
	}

	err := kubelet.PortForward(
		kubecontainer.GetPodFullName(&api.Pod{ObjectMeta: api.ObjectMeta{
			UID:       "12345678",
			Name:      podName,
			Namespace: podNamespace,
		}}),
		"",
		port,
		stream,
	)
	if err != nil {
		t.Fatalf("unexpected error: %s", err)
	}
	if e, a := infraContainerID, fakeCommandRunner.ID; e != a {
		t.Fatalf("container id: expected %s, got %s", e, a)
	}
	if e, a := port, fakeCommandRunner.Port; e != a {
		t.Fatalf("port: expected %v, got %v", e, a)
	}
	if e, a := stream, fakeCommandRunner.Stream; e != a {
		t.Fatalf("stream: expected %v, got %v", e, a)
	}
}

// Tests that identify the host port conflicts are detected correctly.
func TestGetHostPortConflicts(t *testing.T) {
	pods := []*api.Pod{
		{Spec: api.PodSpec{Containers: []api.Container{{Ports: []api.ContainerPort{{HostPort: 80}}}}}},
		{Spec: api.PodSpec{Containers: []api.Container{{Ports: []api.ContainerPort{{HostPort: 81}}}}}},
		{Spec: api.PodSpec{Containers: []api.Container{{Ports: []api.ContainerPort{{HostPort: 82}}}}}},
		{Spec: api.PodSpec{Containers: []api.Container{{Ports: []api.ContainerPort{{HostPort: 83}}}}}},
	}
	// Pods should not cause any conflict.
	_, conflicts := checkHostPortConflicts(pods)
	if len(conflicts) != 0 {
		t.Errorf("expected no conflicts, Got %#v", conflicts)
	}

	// The new pod should cause conflict and be reported.
	expected := &api.Pod{
		Spec: api.PodSpec{Containers: []api.Container{{Ports: []api.ContainerPort{{HostPort: 81}}}}},
	}
	pods = append(pods, expected)
	if _, actual := checkHostPortConflicts(pods); !reflect.DeepEqual(actual, []*api.Pod{expected}) {
		t.Errorf("expected %#v, Got %#v", expected, actual)
	}
}

// Tests that we handle port conflicts correctly by setting the failed status in status map.
func TestHandlePortConflicts(t *testing.T) {
	testKubelet := newTestKubelet(t)
	kl := testKubelet.kubelet
	testKubelet.fakeCadvisor.On("MachineInfo").Return(&cadvisorApi.MachineInfo{}, nil)
	testKubelet.fakeCadvisor.On("DockerImagesFsInfo").Return(cadvisorApiv2.FsInfo{}, nil)
	testKubelet.fakeCadvisor.On("RootFsInfo").Return(cadvisorApiv2.FsInfo{}, nil)

	spec := api.PodSpec{Containers: []api.Container{{Ports: []api.ContainerPort{{HostPort: 80}}}}}
	pods := []*api.Pod{
		{
			ObjectMeta: api.ObjectMeta{
				UID:       "123456789",
				Name:      "newpod",
				Namespace: "foo",
			},
			Spec: spec,
		},
		{
			ObjectMeta: api.ObjectMeta{
				UID:       "987654321",
				Name:      "oldpod",
				Namespace: "foo",
			},
			Spec: spec,
		},
	}
	// Make sure the Pods are in the reverse order of creation time.
	pods[1].CreationTimestamp = util.NewTime(time.Now())
	pods[0].CreationTimestamp = util.NewTime(time.Now().Add(1 * time.Second))
	// The newer pod should be rejected.
	conflictedPodName := kubecontainer.GetPodFullName(pods[0])

	kl.handleNotFittingPods(pods)
	// Check pod status stored in the status map.
	status, found := kl.statusManager.GetPodStatus(conflictedPodName)
	if !found {
		t.Fatalf("status of pod %q is not found in the status map", conflictedPodName)
	}
	if status.Phase != api.PodFailed {
		t.Fatalf("expected pod status %q. Got %q.", api.PodFailed, status.Phase)
	}
}

// Tests that we handle not matching labels selector correctly by setting the failed status in status map.
func TestHandleNodeSelector(t *testing.T) {
	testKubelet := newTestKubelet(t)
	kl := testKubelet.kubelet
	kl.nodeLister = testNodeLister{nodes: []api.Node{
		{ObjectMeta: api.ObjectMeta{Name: "testnode", Labels: map[string]string{"key": "B"}}},
	}}
	testKubelet.fakeCadvisor.On("MachineInfo").Return(&cadvisorApi.MachineInfo{}, nil)
	testKubelet.fakeCadvisor.On("DockerImagesFsInfo").Return(cadvisorApiv2.FsInfo{}, nil)
	testKubelet.fakeCadvisor.On("RootFsInfo").Return(cadvisorApiv2.FsInfo{}, nil)
	pods := []*api.Pod{
		{
			ObjectMeta: api.ObjectMeta{
				UID:       "123456789",
				Name:      "podA",
				Namespace: "foo",
			},
			Spec: api.PodSpec{NodeSelector: map[string]string{"key": "A"}},
		},
		{
			ObjectMeta: api.ObjectMeta{
				UID:       "987654321",
				Name:      "podB",
				Namespace: "foo",
			},
			Spec: api.PodSpec{NodeSelector: map[string]string{"key": "B"}},
		},
	}
	// The first pod should be rejected.
	notfittingPodName := kubecontainer.GetPodFullName(pods[0])

	kl.handleNotFittingPods(pods)
	// Check pod status stored in the status map.
	status, found := kl.statusManager.GetPodStatus(notfittingPodName)
	if !found {
		t.Fatalf("status of pod %q is not found in the status map", notfittingPodName)
	}
	if status.Phase != api.PodFailed {
		t.Fatalf("expected pod status %q. Got %q.", api.PodFailed, status.Phase)
	}
}

// Tests that we handle exceeded resources correctly by setting the failed status in status map.
func TestHandleMemExceeded(t *testing.T) {
	testKubelet := newTestKubelet(t)
	kl := testKubelet.kubelet
	testKubelet.fakeCadvisor.On("MachineInfo").Return(&cadvisorApi.MachineInfo{MemoryCapacity: 100}, nil)
	testKubelet.fakeCadvisor.On("DockerImagesFsInfo").Return(cadvisorApiv2.FsInfo{}, nil)
	testKubelet.fakeCadvisor.On("RootFsInfo").Return(cadvisorApiv2.FsInfo{}, nil)

	spec := api.PodSpec{Containers: []api.Container{{Resources: api.ResourceRequirements{
		Limits: api.ResourceList{
			"memory": resource.MustParse("90"),
		},
	}}}}
	pods := []*api.Pod{
		{
			ObjectMeta: api.ObjectMeta{
				UID:       "123456789",
				Name:      "newpod",
				Namespace: "foo",
			},
			Spec: spec,
		},
		{
			ObjectMeta: api.ObjectMeta{
				UID:       "987654321",
				Name:      "oldpod",
				Namespace: "foo",
			},
			Spec: spec,
		},
	}
	// Make sure the Pods are in the reverse order of creation time.
	pods[1].CreationTimestamp = util.NewTime(time.Now())
	pods[0].CreationTimestamp = util.NewTime(time.Now().Add(1 * time.Second))
	// The newer pod should be rejected.
	notfittingPodName := kubecontainer.GetPodFullName(pods[0])

	kl.handleNotFittingPods(pods)
	// Check pod status stored in the status map.
	status, found := kl.statusManager.GetPodStatus(notfittingPodName)
	if !found {
		t.Fatalf("status of pod %q is not found in the status map", notfittingPodName)
	}
	if status.Phase != api.PodFailed {
		t.Fatalf("expected pod status %q. Got %q.", api.PodFailed, status.Phase)
	}
}

// TODO(filipg): This test should be removed once StatusSyncer can do garbage collection without external signal.
func TestPurgingObsoleteStatusMapEntries(t *testing.T) {
	testKubelet := newTestKubelet(t)
	testKubelet.fakeCadvisor.On("MachineInfo").Return(&cadvisorApi.MachineInfo{}, nil)
	testKubelet.fakeCadvisor.On("DockerImagesFsInfo").Return(cadvisorApiv2.FsInfo{}, nil)
	testKubelet.fakeCadvisor.On("RootFsInfo").Return(cadvisorApiv2.FsInfo{}, nil)

	kl := testKubelet.kubelet
	pods := []*api.Pod{
		{ObjectMeta: api.ObjectMeta{Name: "pod1"}, Spec: api.PodSpec{Containers: []api.Container{{Ports: []api.ContainerPort{{HostPort: 80}}}}}},
		{ObjectMeta: api.ObjectMeta{Name: "pod2"}, Spec: api.PodSpec{Containers: []api.Container{{Ports: []api.ContainerPort{{HostPort: 80}}}}}},
	}
	// Run once to populate the status map.
	kl.handleNotFittingPods(pods)
	if _, found := kl.statusManager.GetPodStatus(kubecontainer.BuildPodFullName("pod2", "")); !found {
		t.Fatalf("expected to have status cached for pod2")
	}
	// Sync with empty pods so that the entry in status map will be removed.
	kl.SyncPods([]*api.Pod{}, emptyPodUIDs, map[string]*api.Pod{}, time.Now())
	if _, found := kl.statusManager.GetPodStatus(kubecontainer.BuildPodFullName("pod2", "")); found {
		t.Fatalf("expected to not have status cached for pod2")
	}
}

func TestValidatePodStatus(t *testing.T) {
	testKubelet := newTestKubelet(t)
	kubelet := testKubelet.kubelet
	testCases := []struct {
		podPhase api.PodPhase
		success  bool
	}{
		{api.PodRunning, true},
		{api.PodSucceeded, true},
		{api.PodFailed, true},
		{api.PodPending, false},
		{api.PodUnknown, false},
	}

	for i, tc := range testCases {
		err := kubelet.validatePodPhase(&api.PodStatus{Phase: tc.podPhase})
		if tc.success {
			if err != nil {
				t.Errorf("[case %d]: unexpected failure - %v", i, err)
			}
		} else if err == nil {
			t.Errorf("[case %d]: unexpected success", i)
		}
	}
}

func TestValidateContainerStatus(t *testing.T) {
	testKubelet := newTestKubelet(t)
	kubelet := testKubelet.kubelet
	containerName := "x"
	testCases := []struct {
		statuses []api.ContainerStatus
		success  bool
	}{
		{
			statuses: []api.ContainerStatus{
				{
					Name: containerName,
					State: api.ContainerState{
						Running: &api.ContainerStateRunning{},
					},
					LastTerminationState: api.ContainerState{
						Termination: &api.ContainerStateTerminated{},
					},
				},
			},
			success: true,
		},
		{
			statuses: []api.ContainerStatus{
				{
					Name: containerName,
					State: api.ContainerState{
						Termination: &api.ContainerStateTerminated{},
					},
				},
			},
			success: true,
		},
		{
			statuses: []api.ContainerStatus{
				{
					Name: containerName,
					State: api.ContainerState{
						Waiting: &api.ContainerStateWaiting{},
					},
				},
			},
			success: false,
		},
	}

	for i, tc := range testCases {
		_, err := kubelet.validateContainerStatus(&api.PodStatus{
			ContainerStatuses: tc.statuses,
		}, containerName, false)
		if tc.success {
			if err != nil {
				t.Errorf("[case %d]: unexpected failure - %v", i, err)
			}
		} else if err == nil {
			t.Errorf("[case %d]: unexpected success", i)
		}
	}
	if _, err := kubelet.validateContainerStatus(&api.PodStatus{
		ContainerStatuses: testCases[0].statuses,
	}, "blah", false); err == nil {
		t.Errorf("expected error with invalid container name")
	}
	if _, err := kubelet.validateContainerStatus(&api.PodStatus{
		ContainerStatuses: testCases[0].statuses,
	}, containerName, true); err != nil {
		t.Errorf("unexpected error with for previous terminated container - %v", err)
	}
	if _, err := kubelet.validateContainerStatus(&api.PodStatus{
		ContainerStatuses: testCases[1].statuses,
	}, containerName, true); err == nil {
		t.Errorf("expected error with for previous terminated container")
	}
}

func TestUpdateNewNodeStatus(t *testing.T) {
	testKubelet := newTestKubelet(t)
	kubelet := testKubelet.kubelet
	kubeClient := testKubelet.fakeKubeClient
	kubeClient.ReactFn = testclient.NewSimpleFake(&api.NodeList{Items: []api.Node{
		{ObjectMeta: api.ObjectMeta{Name: "testnode"}},
	}}).ReactFn
	machineInfo := &cadvisorApi.MachineInfo{
		MachineID:      "123",
		SystemUUID:     "abc",
		BootID:         "1b3",
		NumCores:       2,
		MemoryCapacity: 1024,
	}
	mockCadvisor := testKubelet.fakeCadvisor
	mockCadvisor.On("MachineInfo").Return(machineInfo, nil)
	versionInfo := &cadvisorApi.VersionInfo{
		KernelVersion:      "3.16.0-0.bpo.4-amd64",
		ContainerOsVersion: "Debian GNU/Linux 7 (wheezy)",
		DockerVersion:      "1.5.0",
	}
	mockCadvisor.On("VersionInfo").Return(versionInfo, nil)
	expectedNode := &api.Node{
		ObjectMeta: api.ObjectMeta{Name: "testnode"},
		Spec:       api.NodeSpec{},
		Status: api.NodeStatus{
			Conditions: []api.NodeCondition{
				{
					Type:               api.NodeReady,
					Status:             api.ConditionTrue,
					Reason:             fmt.Sprintf("kubelet is posting ready status"),
					LastHeartbeatTime:  util.Time{},
					LastTransitionTime: util.Time{},
				},
			},
			NodeInfo: api.NodeSystemInfo{
				MachineID:               "123",
				SystemUUID:              "abc",
				BootID:                  "1b3",
				KernelVersion:           "3.16.0-0.bpo.4-amd64",
				OsImage:                 "Debian GNU/Linux 7 (wheezy)",
				ContainerRuntimeVersion: "docker://1.5.0",
				KubeletVersion:          version.Get().String(),
				KubeProxyVersion:        version.Get().String(),
			},
			Capacity: api.ResourceList{
				api.ResourceCPU:     *resource.NewMilliQuantity(2000, resource.DecimalSI),
				api.ResourceMemory:  *resource.NewQuantity(1024, resource.BinarySI),
				api.ResourceMaxPods: *resource.NewQuantity(0, resource.DecimalSI),
			},
		},
	}

	kubelet.updateRuntimeUp()
	if err := kubelet.updateNodeStatus(); err != nil {
		t.Errorf("unexpected error: %v", err)
	}
	if len(kubeClient.Actions) != 2 || kubeClient.Actions[1].Action != "update-status-node" {
		t.Fatalf("unexpected actions: %v", kubeClient.Actions)
	}
	updatedNode, ok := kubeClient.Actions[1].Value.(*api.Node)
	if !ok {
		t.Errorf("unexpected object type")
	}
	if updatedNode.Status.Conditions[0].LastHeartbeatTime.IsZero() {
		t.Errorf("unexpected zero last probe timestamp")
	}
	if updatedNode.Status.Conditions[0].LastTransitionTime.IsZero() {
		t.Errorf("unexpected zero last transition timestamp")
	}
	updatedNode.Status.Conditions[0].LastHeartbeatTime = util.Time{}
	updatedNode.Status.Conditions[0].LastTransitionTime = util.Time{}
	if !reflect.DeepEqual(expectedNode, updatedNode) {
		t.Errorf("unexpected objects: %s", util.ObjectDiff(expectedNode, updatedNode))
	}
}

func TestUpdateExistingNodeStatus(t *testing.T) {
	testKubelet := newTestKubelet(t)
	kubelet := testKubelet.kubelet
	kubeClient := testKubelet.fakeKubeClient
	kubeClient.ReactFn = testclient.NewSimpleFake(&api.NodeList{Items: []api.Node{
		{
			ObjectMeta: api.ObjectMeta{Name: "testnode"},
			Spec:       api.NodeSpec{},
			Status: api.NodeStatus{
				Conditions: []api.NodeCondition{
					{
						Type:               api.NodeReady,
						Status:             api.ConditionTrue,
						Reason:             fmt.Sprintf("kubelet is posting ready status"),
						LastHeartbeatTime:  util.Date(2012, 1, 1, 0, 0, 0, 0, time.UTC),
						LastTransitionTime: util.Date(2012, 1, 1, 0, 0, 0, 0, time.UTC),
					},
				},
				Capacity: api.ResourceList{
					api.ResourceCPU:     *resource.NewMilliQuantity(3000, resource.DecimalSI),
					api.ResourceMemory:  *resource.NewQuantity(2048, resource.BinarySI),
					api.ResourceMaxPods: *resource.NewQuantity(0, resource.DecimalSI),
				},
			},
		},
	}}).ReactFn
	mockCadvisor := testKubelet.fakeCadvisor
	machineInfo := &cadvisorApi.MachineInfo{
		MachineID:      "123",
		SystemUUID:     "abc",
		BootID:         "1b3",
		NumCores:       2,
		MemoryCapacity: 1024,
	}
	mockCadvisor.On("MachineInfo").Return(machineInfo, nil)
	versionInfo := &cadvisorApi.VersionInfo{
		KernelVersion:      "3.16.0-0.bpo.4-amd64",
		ContainerOsVersion: "Debian GNU/Linux 7 (wheezy)",
		DockerVersion:      "1.5.0",
	}
	mockCadvisor.On("VersionInfo").Return(versionInfo, nil)
	expectedNode := &api.Node{
		ObjectMeta: api.ObjectMeta{Name: "testnode"},
		Spec:       api.NodeSpec{},
		Status: api.NodeStatus{
			Conditions: []api.NodeCondition{
				{
					Type:               api.NodeReady,
					Status:             api.ConditionTrue,
					Reason:             fmt.Sprintf("kubelet is posting ready status"),
					LastHeartbeatTime:  util.Time{}, // placeholder
					LastTransitionTime: util.Time{}, // placeholder
				},
			},
			NodeInfo: api.NodeSystemInfo{
				MachineID:               "123",
				SystemUUID:              "abc",
				BootID:                  "1b3",
				KernelVersion:           "3.16.0-0.bpo.4-amd64",
				OsImage:                 "Debian GNU/Linux 7 (wheezy)",
				ContainerRuntimeVersion: "docker://1.5.0",
				KubeletVersion:          version.Get().String(),
				KubeProxyVersion:        version.Get().String(),
			},
			Capacity: api.ResourceList{
				api.ResourceCPU:     *resource.NewMilliQuantity(2000, resource.DecimalSI),
				api.ResourceMemory:  *resource.NewQuantity(1024, resource.BinarySI),
				api.ResourceMaxPods: *resource.NewQuantity(0, resource.DecimalSI),
			},
		},
	}

	kubelet.updateRuntimeUp()
	if err := kubelet.updateNodeStatus(); err != nil {
		t.Errorf("unexpected error: %v", err)
	}
	if len(kubeClient.Actions) != 2 {
		t.Errorf("unexpected actions: %v", kubeClient.Actions)
	}
	updatedNode, ok := kubeClient.Actions[1].Value.(*api.Node)
	if !ok {
		t.Errorf("unexpected object type")
	}
	// Expect LastProbeTime to be updated to Now, while LastTransitionTime to be the same.
	if reflect.DeepEqual(updatedNode.Status.Conditions[0].LastHeartbeatTime.Rfc3339Copy().UTC(), util.Date(2012, 1, 1, 0, 0, 0, 0, time.UTC).Time) {
		t.Errorf("expected \n%v\n, got \n%v", util.Now(), util.Date(2012, 1, 1, 0, 0, 0, 0, time.UTC))
	}
	if !reflect.DeepEqual(updatedNode.Status.Conditions[0].LastTransitionTime.Rfc3339Copy().UTC(), util.Date(2012, 1, 1, 0, 0, 0, 0, time.UTC).Time) {
		t.Errorf("expected \n%#v\n, got \n%#v", updatedNode.Status.Conditions[0].LastTransitionTime.Rfc3339Copy(),
			util.Date(2012, 1, 1, 0, 0, 0, 0, time.UTC))
	}
	updatedNode.Status.Conditions[0].LastHeartbeatTime = util.Time{}
	updatedNode.Status.Conditions[0].LastTransitionTime = util.Time{}
	if !reflect.DeepEqual(expectedNode, updatedNode) {
		t.Errorf("expected \n%v\n, got \n%v", expectedNode, updatedNode)
	}
}

func TestUpdateNodeStatusWithoutContainerRuntime(t *testing.T) {
	testKubelet := newTestKubelet(t)
	kubelet := testKubelet.kubelet
	kubeClient := testKubelet.fakeKubeClient
	fakeDocker := testKubelet.fakeDocker
	// This causes returning an error from GetContainerRuntimeVersion() which
	// simulates that container runtime is down.
	fakeDocker.VersionInfo = []string{}

	kubeClient.ReactFn = testclient.NewSimpleFake(&api.NodeList{Items: []api.Node{
		{ObjectMeta: api.ObjectMeta{Name: "testnode"}},
	}}).ReactFn
	mockCadvisor := testKubelet.fakeCadvisor
	machineInfo := &cadvisorApi.MachineInfo{
		MachineID:      "123",
		SystemUUID:     "abc",
		BootID:         "1b3",
		NumCores:       2,
		MemoryCapacity: 1024,
	}
	mockCadvisor.On("MachineInfo").Return(machineInfo, nil)
	versionInfo := &cadvisorApi.VersionInfo{
		KernelVersion:      "3.16.0-0.bpo.4-amd64",
		ContainerOsVersion: "Debian GNU/Linux 7 (wheezy)",
		DockerVersion:      "1.5.0",
	}
	mockCadvisor.On("VersionInfo").Return(versionInfo, nil)

	expectedNode := &api.Node{
		ObjectMeta: api.ObjectMeta{Name: "testnode"},
		Spec:       api.NodeSpec{},
		Status: api.NodeStatus{
			Conditions: []api.NodeCondition{
				{
					Type:               api.NodeReady,
					Status:             api.ConditionFalse,
					Reason:             fmt.Sprintf("container runtime is down"),
					LastHeartbeatTime:  util.Time{},
					LastTransitionTime: util.Time{},
				},
			},
			NodeInfo: api.NodeSystemInfo{
				MachineID:               "123",
				SystemUUID:              "abc",
				BootID:                  "1b3",
				KernelVersion:           "3.16.0-0.bpo.4-amd64",
				OsImage:                 "Debian GNU/Linux 7 (wheezy)",
				ContainerRuntimeVersion: "docker://1.5.0",
				KubeletVersion:          version.Get().String(),
				KubeProxyVersion:        version.Get().String(),
			},
			Capacity: api.ResourceList{
				api.ResourceCPU:     *resource.NewMilliQuantity(2000, resource.DecimalSI),
				api.ResourceMemory:  *resource.NewQuantity(1024, resource.BinarySI),
				api.ResourceMaxPods: *resource.NewQuantity(0, resource.DecimalSI),
			},
		},
	}

	kubelet.runtimeUpThreshold = time.Duration(0)
	kubelet.updateRuntimeUp()
	if err := kubelet.updateNodeStatus(); err != nil {
		t.Errorf("unexpected error: %v", err)
	}
	if len(kubeClient.Actions) != 2 || kubeClient.Actions[1].Action != "update-status-node" {
		t.Fatalf("unexpected actions: %v", kubeClient.Actions)
	}
	updatedNode, ok := kubeClient.Actions[1].Value.(*api.Node)
	if !ok {
		t.Errorf("unexpected object type")
	}

	if updatedNode.Status.Conditions[0].LastHeartbeatTime.IsZero() {
		t.Errorf("unexpected zero last probe timestamp")
	}
	if updatedNode.Status.Conditions[0].LastTransitionTime.IsZero() {
		t.Errorf("unexpected zero last transition timestamp")
	}
	updatedNode.Status.Conditions[0].LastHeartbeatTime = util.Time{}
	updatedNode.Status.Conditions[0].LastTransitionTime = util.Time{}
	if !reflect.DeepEqual(expectedNode, updatedNode) {
		t.Errorf("unexpected objects: %s", util.ObjectDiff(expectedNode, updatedNode))
	}
}

func TestUpdateNodeStatusError(t *testing.T) {
	testKubelet := newTestKubelet(t)
	kubelet := testKubelet.kubelet
	// No matching node for the kubelet
	testKubelet.fakeKubeClient.ReactFn = testclient.NewSimpleFake(&api.NodeList{Items: []api.Node{}}).ReactFn

	if err := kubelet.updateNodeStatus(); err == nil {
		t.Errorf("unexpected non error: %v", err)
	}
	if len(testKubelet.fakeKubeClient.Actions) != nodeStatusUpdateRetry {
		t.Errorf("unexpected actions: %v", testKubelet.fakeKubeClient.Actions)
	}
}

func TestCreateMirrorPod(t *testing.T) {
	testKubelet := newTestKubelet(t)
	kl := testKubelet.kubelet
	manager := testKubelet.fakeMirrorClient
	pod := &api.Pod{
		ObjectMeta: api.ObjectMeta{
			UID:       "12345678",
			Name:      "bar",
			Namespace: "foo",
			Annotations: map[string]string{
				ConfigSourceAnnotationKey: "file",
			},
		},
	}
	pods := []*api.Pod{pod}
	kl.podManager.SetPods(pods)
	err := kl.syncPod(pod, nil, container.Pod{})
	if err != nil {
		t.Errorf("unexpected error: %v", err)
	}
	podFullName := kubecontainer.GetPodFullName(pod)
	if !manager.HasPod(podFullName) {
		t.Errorf("expected mirror pod %q to be created", podFullName)
	}
	if manager.NumOfPods() != 1 || !manager.HasPod(podFullName) {
		t.Errorf("expected one mirror pod %q, got %v", podFullName, manager.GetPods())
	}
}

func TestDeleteOutdatedMirrorPod(t *testing.T) {
	testKubelet := newTestKubelet(t)
	testKubelet.fakeCadvisor.On("MachineInfo").Return(&cadvisorApi.MachineInfo{}, nil)
	testKubelet.fakeCadvisor.On("DockerImagesFsInfo").Return(cadvisorApiv2.FsInfo{}, nil)
	testKubelet.fakeCadvisor.On("RootFsInfo").Return(cadvisorApiv2.FsInfo{}, nil)
	kl := testKubelet.kubelet
	manager := testKubelet.fakeMirrorClient
	pod := &api.Pod{
		ObjectMeta: api.ObjectMeta{
			UID:       "12345678",
			Name:      "foo",
			Namespace: "ns",
			Annotations: map[string]string{
				ConfigSourceAnnotationKey: "file",
			},
		},
		Spec: api.PodSpec{
			Containers: []api.Container{
				{Name: "1234", Image: "foo"},
			},
		},
	}
	// Mirror pod has an outdated spec.
	mirrorPod := &api.Pod{
		ObjectMeta: api.ObjectMeta{
			UID:       "11111111",
			Name:      "foo",
			Namespace: "ns",
			Annotations: map[string]string{
				ConfigSourceAnnotationKey: "api",
				ConfigMirrorAnnotationKey: "mirror",
			},
		},
		Spec: api.PodSpec{
			Containers: []api.Container{
				{Name: "1234", Image: "bar"},
			},
		},
	}

	pods := []*api.Pod{pod, mirrorPod}
	kl.podManager.SetPods(pods)
	err := kl.syncPod(pod, mirrorPod, container.Pod{})
	if err != nil {
		t.Errorf("unexpected error: %v", err)
	}
	name := kubecontainer.GetPodFullName(pod)
	creates, deletes := manager.GetCounts(name)
	if creates != 0 || deletes != 1 {
		t.Errorf("expected 0 creation and 1 deletion of %q, got %d, %d", name, creates, deletes)
	}
}

func TestDeleteOrphanedMirrorPods(t *testing.T) {
	testKubelet := newTestKubelet(t)
	testKubelet.fakeCadvisor.On("MachineInfo").Return(&cadvisorApi.MachineInfo{}, nil)
	testKubelet.fakeCadvisor.On("DockerImagesFsInfo").Return(cadvisorApiv2.FsInfo{}, nil)
	testKubelet.fakeCadvisor.On("RootFsInfo").Return(cadvisorApiv2.FsInfo{}, nil)
	kl := testKubelet.kubelet
	manager := testKubelet.fakeMirrorClient
	orphanPods := []*api.Pod{
		{
			ObjectMeta: api.ObjectMeta{
				UID:       "12345678",
				Name:      "pod1",
				Namespace: "ns",
				Annotations: map[string]string{
					ConfigSourceAnnotationKey: "api",
					ConfigMirrorAnnotationKey: "mirror",
				},
			},
		},
		{
			ObjectMeta: api.ObjectMeta{
				UID:       "12345679",
				Name:      "pod2",
				Namespace: "ns",
				Annotations: map[string]string{
					ConfigSourceAnnotationKey: "api",
					ConfigMirrorAnnotationKey: "mirror",
				},
			},
		},
	}

	kl.podManager.SetPods(orphanPods)
	pods, mirrorMap := kl.podManager.GetPodsAndMirrorMap()
	// Sync with an empty pod list to delete all mirror pods.
	err := kl.SyncPods(pods, emptyPodUIDs, mirrorMap, time.Now())
	if err != nil {
		t.Errorf("unexpected error: %v", err)
	}
	if manager.NumOfPods() != 0 {
		t.Errorf("expected zero mirror pods, got %v", manager.GetPods())
	}
	for _, pod := range orphanPods {
		name := kubecontainer.GetPodFullName(pod)
		creates, deletes := manager.GetCounts(name)
		if creates != 0 || deletes != 1 {
			t.Errorf("expected 0 creation and one deletion of %q, got %d, %d", name, creates, deletes)
		}
	}
}

func TestGetContainerInfoForMirrorPods(t *testing.T) {
	// pods contain one static and one mirror pod with the same name but
	// different UIDs.
	pods := []*api.Pod{
		{
			ObjectMeta: api.ObjectMeta{
				UID:       "1234",
				Name:      "qux",
				Namespace: "ns",
				Annotations: map[string]string{
					ConfigSourceAnnotationKey: "file",
				},
			},
			Spec: api.PodSpec{
				Containers: []api.Container{
					{Name: "foo"},
				},
			},
		},
		{
			ObjectMeta: api.ObjectMeta{
				UID:       "5678",
				Name:      "qux",
				Namespace: "ns",
				Annotations: map[string]string{
					ConfigSourceAnnotationKey: "api",
					ConfigMirrorAnnotationKey: "mirror",
				},
			},
			Spec: api.PodSpec{
				Containers: []api.Container{
					{Name: "foo"},
				},
			},
		},
	}

	containerID := "ab2cdf"
	containerPath := fmt.Sprintf("/docker/%v", containerID)
	containerInfo := cadvisorApi.ContainerInfo{
		ContainerReference: cadvisorApi.ContainerReference{
			Name: containerPath,
		},
	}

	testKubelet := newTestKubelet(t)
	kubelet := testKubelet.kubelet
	fakeDocker := testKubelet.fakeDocker
	mockCadvisor := testKubelet.fakeCadvisor
	cadvisorReq := &cadvisorApi.ContainerInfoRequest{}
	mockCadvisor.On("DockerContainer", containerID, cadvisorReq).Return(containerInfo, nil)

	fakeDocker.ContainerList = []docker.APIContainers{
		{
			ID:    containerID,
			Names: []string{"/k8s_foo_qux_ns_1234_42"},
		},
	}

	kubelet.podManager.SetPods(pods)
	// Use the mirror pod UID to retrieve the stats.
	stats, err := kubelet.GetContainerInfo("qux_ns", "5678", "foo", cadvisorReq)
	if err != nil {
		t.Errorf("unexpected error: %v", err)
	}
	if stats == nil {
		t.Fatalf("stats should not be nil")
	}
	mockCadvisor.AssertExpectations(t)
}

func TestDoNotCacheStatusForStaticPods(t *testing.T) {
	testKubelet := newTestKubelet(t)
	testKubelet.fakeCadvisor.On("MachineInfo").Return(&cadvisorApi.MachineInfo{}, nil)
	testKubelet.fakeCadvisor.On("DockerImagesFsInfo").Return(cadvisorApiv2.FsInfo{}, nil)
	testKubelet.fakeCadvisor.On("RootFsInfo").Return(cadvisorApiv2.FsInfo{}, nil)
	kubelet := testKubelet.kubelet

	pods := []*api.Pod{
		{
			ObjectMeta: api.ObjectMeta{
				UID:       "12345678",
				Name:      "foo",
				Namespace: "new",
				Annotations: map[string]string{
					ConfigSourceAnnotationKey: "file",
				},
			},
			Spec: api.PodSpec{
				Containers: []api.Container{
					{Name: "bar"},
				},
			},
		},
	}
	kubelet.podManager.SetPods(pods)
	err := kubelet.SyncPods(pods, emptyPodUIDs, map[string]*api.Pod{}, time.Now())
	if err != nil {
		t.Errorf("unexpected error: %v", err)
	}
	podFullName := kubecontainer.GetPodFullName(pods[0])
	status, ok := kubelet.statusManager.GetPodStatus(podFullName)
	if ok {
		t.Errorf("unexpected status %#v found for static pod %q", status, podFullName)
	}
}

func TestHostNetworkAllowed(t *testing.T) {
	testKubelet := newTestKubelet(t)
	kubelet := testKubelet.kubelet

	capabilities.SetForTests(capabilities.Capabilities{
		HostNetworkSources: []string{ApiserverSource, FileSource},
	})
	pod := &api.Pod{
		ObjectMeta: api.ObjectMeta{
			UID:       "12345678",
			Name:      "foo",
			Namespace: "new",
			Annotations: map[string]string{
				ConfigSourceAnnotationKey: FileSource,
			},
		},
		Spec: api.PodSpec{
			Containers: []api.Container{
				{Name: "foo"},
			},
			HostNetwork: true,
		},
	}
	kubelet.podManager.SetPods([]*api.Pod{pod})
	err := kubelet.syncPod(pod, nil, container.Pod{})
	if err != nil {
		t.Errorf("expected pod infra creation to succeed: %v", err)
	}
}

func TestHostNetworkDisallowed(t *testing.T) {
	testKubelet := newTestKubelet(t)
	kubelet := testKubelet.kubelet

	capabilities.SetForTests(capabilities.Capabilities{
		HostNetworkSources: []string{},
	})
	pod := &api.Pod{
		ObjectMeta: api.ObjectMeta{
			UID:       "12345678",
			Name:      "foo",
			Namespace: "new",
			Annotations: map[string]string{
				ConfigSourceAnnotationKey: FileSource,
			},
		},
		Spec: api.PodSpec{
			Containers: []api.Container{
				{Name: "foo"},
			},
			HostNetwork: true,
		},
	}
	err := kubelet.syncPod(pod, nil, container.Pod{})
	if err == nil {
		t.Errorf("expected pod infra creation to fail")
	}
}

func TestPrivilegeContainerAllowed(t *testing.T) {
	testKubelet := newTestKubelet(t)
	kubelet := testKubelet.kubelet

	capabilities.SetForTests(capabilities.Capabilities{
		AllowPrivileged: true,
	})
	privileged := true
	pod := &api.Pod{
		ObjectMeta: api.ObjectMeta{
			UID:       "12345678",
			Name:      "foo",
			Namespace: "new",
		},
		Spec: api.PodSpec{
			Containers: []api.Container{
				{Name: "foo", SecurityContext: &api.SecurityContext{Privileged: &privileged}},
			},
		},
	}
	kubelet.podManager.SetPods([]*api.Pod{pod})
	err := kubelet.syncPod(pod, nil, container.Pod{})
	if err != nil {
		t.Errorf("expected pod infra creation to succeed: %v", err)
	}
}

func TestPrivilegeContainerDisallowed(t *testing.T) {
	testKubelet := newTestKubelet(t)
	kubelet := testKubelet.kubelet

	capabilities.SetForTests(capabilities.Capabilities{
		AllowPrivileged: false,
	})
	privileged := true
	pod := &api.Pod{
		ObjectMeta: api.ObjectMeta{
			UID:       "12345678",
			Name:      "foo",
			Namespace: "new",
		},
		Spec: api.PodSpec{
			Containers: []api.Container{
				{Name: "foo", SecurityContext: &api.SecurityContext{Privileged: &privileged}},
			},
		},
	}
	err := kubelet.syncPod(pod, nil, container.Pod{})
	if err == nil {
		t.Errorf("expected pod infra creation to fail")
	}
}

func TestSyncPodsWithRestartPolicy(t *testing.T) {
	testKubelet := newTestKubelet(t)
	testKubelet.fakeCadvisor.On("MachineInfo").Return(&cadvisorApi.MachineInfo{}, nil)
	testKubelet.fakeCadvisor.On("DockerImagesFsInfo").Return(cadvisorApiv2.FsInfo{}, nil)
	testKubelet.fakeCadvisor.On("RootFsInfo").Return(cadvisorApiv2.FsInfo{}, nil)
	kubelet := testKubelet.kubelet
	fakeDocker := testKubelet.fakeDocker

	containers := []api.Container{
		{Name: "succeeded"},
		{Name: "failed"},
	}
	pods := []*api.Pod{
		{
			ObjectMeta: api.ObjectMeta{
				UID:       "12345678",
				Name:      "foo",
				Namespace: "new",
			},
			Spec: api.PodSpec{
				Containers: containers,
			},
		},
	}

	runningAPIContainers := []docker.APIContainers{
		{
			// pod infra container
			Names: []string{"/k8s_POD." + strconv.FormatUint(generatePodInfraContainerHash(pods[0]), 16) + "_foo_new_12345678_0"},
			ID:    "9876",
		},
	}
	exitedAPIContainers := []docker.APIContainers{
		{
			// format is // k8s_<container-id>_<pod-fullname>_<pod-uid>
			Names: []string{"/k8s_succeeded." + strconv.FormatUint(dockertools.HashContainer(&containers[0]), 16) + "_foo_new_12345678_0"},
			ID:    "1234",
		},
		{
			// format is // k8s_<container-id>_<pod-fullname>_<pod-uid>
			Names: []string{"/k8s_failed." + strconv.FormatUint(dockertools.HashContainer(&containers[1]), 16) + "_foo_new_12345678_0"},
			ID:    "5678",
		},
	}

	containerMap := map[string]*docker.Container{
		"9876": {
			ID:     "9876",
			Name:   "POD",
			Config: &docker.Config{},
			State: docker.State{
				StartedAt: time.Now(),
				Running:   true,
			},
		},
		"1234": {
			ID:     "1234",
			Name:   "succeeded",
			Config: &docker.Config{},
			State: docker.State{
				ExitCode:   0,
				StartedAt:  time.Now(),
				FinishedAt: time.Now(),
			},
		},
		"5678": {
			ID:     "5678",
			Name:   "failed",
			Config: &docker.Config{},
			State: docker.State{
				ExitCode:   42,
				StartedAt:  time.Now(),
				FinishedAt: time.Now(),
			},
		},
	}

	tests := []struct {
		policy  api.RestartPolicy
		calls   []string
		created []string
		stopped []string
	}{
		{
			api.RestartPolicyAlways,
			[]string{"list", "list",
				// Get pod status.
				"list", "inspect_container", "inspect_container", "inspect_container",
				// Check the pod infra container.
				"inspect_container",
				// Restart both containers.
				"create", "start", "create", "start",
				// Get pod status.
				"list", "inspect_container", "inspect_container", "inspect_container", "inspect_container", "inspect_container",
				// Get pods for deleting orphaned volumes.
				"list",
			},
			[]string{"succeeded", "failed"},
			[]string{},
		},
		{
			api.RestartPolicyOnFailure,
			[]string{"list", "list",
				// Get pod status.
				"list", "inspect_container", "inspect_container", "inspect_container",
				// Check the pod infra container.
				"inspect_container",
				// Restart the failed container.
				"create", "start",
				// Get pod status.
				"list", "inspect_container", "inspect_container", "inspect_container", "inspect_container",
				// Get pods for deleting orphaned volumes.
				"list",
			},
			[]string{"failed"},
			[]string{},
		},
		{
			api.RestartPolicyNever,
			[]string{"list", "list",
				// Get pod status.
				"list", "inspect_container", "inspect_container", "inspect_container",
				// Check the pod infra container.
				"inspect_container",
				// Stop the last pod infra container.
				"inspect_container", "stop",
				// Get pod status.
				"list", "inspect_container", "inspect_container", "inspect_container",
				// Get pods for deleting orphaned volumes.
				"list",
			},
			[]string{},
			[]string{"9876"},
		},
	}

	for i, tt := range tests {
		fakeDocker.ContainerList = runningAPIContainers
		fakeDocker.ExitedContainerList = exitedAPIContainers
		fakeDocker.ContainerMap = containerMap
		fakeDocker.ClearCalls()
		pods[0].Spec.RestartPolicy = tt.policy

		kubelet.podManager.SetPods(pods)
		err := kubelet.SyncPods(pods, emptyPodUIDs, map[string]*api.Pod{}, time.Now())
		if err != nil {
			t.Errorf("%d: unexpected error: %v", i, err)
		}

		// 'stop' is because the pod infra container is killed when no container is running.
		verifyCalls(t, fakeDocker, tt.calls)

		if err := fakeDocker.AssertCreated(tt.created); err != nil {
			t.Errorf("%d: %v", i, err)
		}
		if err := fakeDocker.AssertStopped(tt.stopped); err != nil {
			t.Errorf("%d: %v", i, err)
		}
	}
}

func TestGetPodStatusWithLastTermination(t *testing.T) {
	testKubelet := newTestKubelet(t)
	testKubelet.fakeCadvisor.On("MachineInfo").Return(&cadvisorApi.MachineInfo{}, nil)
	testKubelet.fakeCadvisor.On("DockerImagesFsInfo").Return(cadvisorApiv2.FsInfo{}, nil)
	testKubelet.fakeCadvisor.On("RootFsInfo").Return(cadvisorApiv2.FsInfo{}, nil)
	kubelet := testKubelet.kubelet
	fakeDocker := testKubelet.fakeDocker

	containers := []api.Container{
		{Name: "succeeded"},
		{Name: "failed"},
	}

	exitedAPIContainers := []docker.APIContainers{
		{
			// format is // k8s_<container-id>_<pod-fullname>_<pod-uid>
			Names: []string{"/k8s_succeeded." + strconv.FormatUint(dockertools.HashContainer(&containers[0]), 16) + "_foo_new_12345678_0"},
			ID:    "1234",
		},
		{
			// format is // k8s_<container-id>_<pod-fullname>_<pod-uid>
			Names: []string{"/k8s_failed." + strconv.FormatUint(dockertools.HashContainer(&containers[1]), 16) + "_foo_new_12345678_0"},
			ID:    "5678",
		},
	}

	containerMap := map[string]*docker.Container{
		"9876": {
			ID:         "9876",
			Name:       "POD",
			Config:     &docker.Config{},
			HostConfig: &docker.HostConfig{},
			State: docker.State{
				StartedAt:  time.Now(),
				FinishedAt: time.Now(),
				Running:    true,
			},
		},
		"1234": {
			ID:         "1234",
			Name:       "succeeded",
			Config:     &docker.Config{},
			HostConfig: &docker.HostConfig{},
			State: docker.State{
				ExitCode:   0,
				StartedAt:  time.Now(),
				FinishedAt: time.Now(),
			},
		},
		"5678": {
			ID:         "5678",
			Name:       "failed",
			Config:     &docker.Config{},
			HostConfig: &docker.HostConfig{},
			State: docker.State{
				ExitCode:   42,
				StartedAt:  time.Now(),
				FinishedAt: time.Now(),
			},
		},
	}

	tests := []struct {
		policy           api.RestartPolicy
		created          []string
		stopped          []string
		lastTerminations []string
	}{
		{
			api.RestartPolicyAlways,
			[]string{"succeeded", "failed"},
			[]string{},
			[]string{"docker://1234", "docker://5678"},
		},
		{
			api.RestartPolicyOnFailure,
			[]string{"failed"},
			[]string{},
			[]string{"docker://5678"},
		},
		{
			api.RestartPolicyNever,
			[]string{},
			[]string{"9876"},
			[]string{},
		},
	}

	for i, tt := range tests {
		fakeDocker.ExitedContainerList = exitedAPIContainers
		fakeDocker.ContainerMap = containerMap
		fakeDocker.ClearCalls()
		pods := []*api.Pod{
			{
				ObjectMeta: api.ObjectMeta{
					UID:       "12345678",
					Name:      "foo",
					Namespace: "new",
				},
				Spec: api.PodSpec{
					Containers:    containers,
					RestartPolicy: tt.policy,
				},
			},
		}
		fakeDocker.ContainerList = []docker.APIContainers{
			{
				// pod infra container
				Names: []string{"/k8s_POD." + strconv.FormatUint(generatePodInfraContainerHash(pods[0]), 16) + "_foo_new_12345678_0"},
				ID:    "9876",
			},
		}
		kubelet.podManager.SetPods(pods)
		err := kubelet.SyncPods(pods, emptyPodUIDs, map[string]*api.Pod{}, time.Now())
		if err != nil {
			t.Errorf("%d: unexpected error: %v", i, err)
		}

		// Check if we can retrieve the pod status.
		podName := kubecontainer.GetPodFullName(pods[0])
		status, found := kubelet.statusManager.GetPodStatus(podName)
		if !found {
			t.Fatalf("unable to retrieve pod status for pod %q.", podName)
		} else {
			terminatedContainers := []string{}
			for _, cs := range status.ContainerStatuses {
				if cs.LastTerminationState.Termination != nil {
					terminatedContainers = append(terminatedContainers, cs.LastTerminationState.Termination.ContainerID)
				}
			}
			sort.StringSlice(terminatedContainers).Sort()
			sort.StringSlice(tt.lastTerminations).Sort()
			if !reflect.DeepEqual(terminatedContainers, tt.lastTerminations) {
				t.Errorf("Expected(sorted): %#v, Actual(sorted): %#v", tt.lastTerminations, terminatedContainers)
			}
		}

		if err := fakeDocker.AssertCreated(tt.created); err != nil {
			t.Errorf("%d: %v", i, err)
		}
		if err := fakeDocker.AssertStopped(tt.stopped); err != nil {
			t.Errorf("%d: %v", i, err)
		}
	}
}

func TestGetPodCreationFailureReason(t *testing.T) {
	testKubelet := newTestKubelet(t)
	testKubelet.fakeCadvisor.On("MachineInfo").Return(&cadvisorApi.MachineInfo{}, nil)
	kubelet := testKubelet.kubelet
	fakeDocker := testKubelet.fakeDocker

	// Inject the creation failure error to docker.
	failureReason := "creation failure"
	fakeDocker.Errors = map[string]error{
		"create": fmt.Errorf("%s", failureReason),
	}

	pod := &api.Pod{
		ObjectMeta: api.ObjectMeta{
			UID:       "12345678",
			Name:      "foo",
			Namespace: "new",
		},
		Spec: api.PodSpec{
			Containers: []api.Container{{Name: "bar"}},
		},
	}

	// Pretend that the pod infra container has already been created, so that
	// we can run the user containers.
	fakeDocker.ContainerList = []docker.APIContainers{
		{
			Names: []string{"/k8s_POD." + strconv.FormatUint(generatePodInfraContainerHash(pod), 16) + "_foo_new_12345678_0"},
			ID:    "9876",
		},
	}
	fakeDocker.ContainerMap = map[string]*docker.Container{
		"9876": {
			ID:         "9876",
			HostConfig: &docker.HostConfig{},
			Config:     &docker.Config{},
		},
	}

	pods := []*api.Pod{pod}
	kubelet.podManager.SetPods(pods)
	kubelet.volumeManager.SetVolumes(pod.UID, kubecontainer.VolumeMap{})
	err := kubelet.SyncPods(pods, emptyPodUIDs, map[string]*api.Pod{}, time.Now())
	if err != nil {
		t.Errorf("unexpected error: %v", err)
	}

	status, found := kubelet.statusManager.GetPodStatus(kubecontainer.GetPodFullName(pod))
	if !found {
		t.Fatalf("unexpected error %v", err)
	}
	if len(status.ContainerStatuses) < 1 {
		t.Errorf("expected 1 container status, got %d", len(status.ContainerStatuses))
	} else {
		state := status.ContainerStatuses[0].State
		if state.Waiting == nil {
			t.Errorf("expected waiting state, got %#v", state)
		} else if state.Waiting.Reason != failureReason {
			t.Errorf("expected reason %q, got %q", failureReason, state.Waiting.Reason)
		}
	}
}

func TestGetPodPullImageFailureReason(t *testing.T) {
	testKubelet := newTestKubelet(t)
	testKubelet.fakeCadvisor.On("MachineInfo").Return(&cadvisorApi.MachineInfo{}, nil)
	kubelet := testKubelet.kubelet
	fakeDocker := testKubelet.fakeDocker

	// Initialize the FakeDockerPuller so that it'd try to pull non-existent
	// images.
	dm := kubelet.containerRuntime.(*dockertools.DockerManager)
	puller := dm.Puller.(*dockertools.FakeDockerPuller)
	puller.HasImages = []string{}
	// Inject the pull image failure error.
	failureReason := "pull image faiulre"
	puller.ErrorsToInject = []error{fmt.Errorf("%s", failureReason)}

	pod := &api.Pod{
		ObjectMeta: api.ObjectMeta{
			UID:       "12345678",
			Name:      "foo",
			Namespace: "new",
		},
		Spec: api.PodSpec{
			Containers: []api.Container{{Name: "bar", Image: "realImage", ImagePullPolicy: api.PullAlways}},
		},
	}

	// Pretend that the pod infra container has already been created, so that
	// we can run the user containers.
	fakeDocker.ContainerList = []docker.APIContainers{
		{
			Names: []string{"/k8s_POD." + strconv.FormatUint(generatePodInfraContainerHash(pod), 16) + "_foo_new_12345678_0"},
			ID:    "9876",
		},
	}
	fakeDocker.ContainerMap = map[string]*docker.Container{
		"9876": {
			ID:         "9876",
			HostConfig: &docker.HostConfig{},
			Config:     &docker.Config{},
		},
	}

	pods := []*api.Pod{pod}
	kubelet.podManager.SetPods(pods)
	kubelet.volumeManager.SetVolumes(pod.UID, kubecontainer.VolumeMap{})
	err := kubelet.SyncPods(pods, emptyPodUIDs, map[string]*api.Pod{}, time.Now())
	if err != nil {
		t.Errorf("unexpected error: %v", err)
	}

	status, found := kubelet.statusManager.GetPodStatus(kubecontainer.GetPodFullName(pod))
	if !found {
		t.Errorf("expected status of pod %q to be found", kubecontainer.GetPodFullName(pod))
	}
	if len(status.ContainerStatuses) < 1 {
		t.Errorf("expected 1 container status, got %d", len(status.ContainerStatuses))
	} else {
		state := status.ContainerStatuses[0].State
		if state.Waiting == nil {
			t.Errorf("expected waiting state, got %#v", state)
		} else if state.Waiting.Reason != failureReason {
			t.Errorf("expected reason %q, got %q", failureReason, state.Waiting.Reason)
		}
	}
}

func TestGetRestartCount(t *testing.T) {
	testKubelet := newTestKubelet(t)
	testKubelet.fakeCadvisor.On("MachineInfo").Return(&cadvisorApi.MachineInfo{}, nil)
	testKubelet.fakeCadvisor.On("DockerImagesFsInfo").Return(cadvisorApiv2.FsInfo{}, nil)
	testKubelet.fakeCadvisor.On("RootFsInfo").Return(cadvisorApiv2.FsInfo{}, nil)
	kubelet := testKubelet.kubelet
	fakeDocker := testKubelet.fakeDocker

	containers := []api.Container{
		{Name: "bar"},
	}
	pod := api.Pod{
		ObjectMeta: api.ObjectMeta{
			UID:       "12345678",
			Name:      "foo",
			Namespace: "new",
		},
		Spec: api.PodSpec{
			Containers: containers,
		},
	}

	// format is // k8s_<container-id>_<pod-fullname>_<pod-uid>
	names := []string{"/k8s_bar." + strconv.FormatUint(dockertools.HashContainer(&containers[0]), 16) + "_foo_new_12345678_0"}
	currTime := time.Now()
	containerMap := map[string]*docker.Container{
		"1234": {
			ID:     "1234",
			Name:   "bar",
			Config: &docker.Config{},
			State: docker.State{
				ExitCode:   42,
				StartedAt:  currTime.Add(-60 * time.Second),
				FinishedAt: currTime.Add(-60 * time.Second),
			},
		},
		"5678": {
			ID:     "5678",
			Name:   "bar",
			Config: &docker.Config{},
			State: docker.State{
				ExitCode:   42,
				StartedAt:  currTime.Add(-30 * time.Second),
				FinishedAt: currTime.Add(-30 * time.Second),
			},
		},
		"9101": {
			ID:     "9101",
			Name:   "bar",
			Config: &docker.Config{},
			State: docker.State{
				ExitCode:   42,
				StartedAt:  currTime.Add(30 * time.Minute),
				FinishedAt: currTime.Add(30 * time.Minute),
			},
		},
	}
	fakeDocker.ContainerMap = containerMap

	// Helper function for verifying the restart count.
	verifyRestartCount := func(pod *api.Pod, expectedCount int) api.PodStatus {
		status, err := kubelet.generatePodStatus(pod)
		if err != nil {
			t.Errorf("unexpected error %v", err)
		}
		restartCount := status.ContainerStatuses[0].RestartCount
		if restartCount != expectedCount {
			t.Errorf("expected %d restart count, got %d", expectedCount, restartCount)
		}
		return status
	}

	// Container "bar" has failed twice; create two dead docker containers.
	// TODO: container lists are expected to be sorted reversely by time.
	// We should fix FakeDockerClient to sort the list before returning.
	fakeDocker.ExitedContainerList = []docker.APIContainers{{Names: names, ID: "5678"}, {Names: names, ID: "1234"}}
	pod.Status = verifyRestartCount(&pod, 1)

	// Found a new dead container. The restart count should be incremented.
	fakeDocker.ExitedContainerList = []docker.APIContainers{
		{Names: names, ID: "9101"}, {Names: names, ID: "5678"}, {Names: names, ID: "1234"}}
	pod.Status = verifyRestartCount(&pod, 2)

	// All dead containers have been GC'd. The restart count should persist
	// (i.e., remain the same).
	fakeDocker.ExitedContainerList = []docker.APIContainers{}
	verifyRestartCount(&pod, 2)
}

func TestFilterOutTerminatedPods(t *testing.T) {
	testKubelet := newTestKubelet(t)
	kubelet := testKubelet.kubelet
	pods := newTestPods(5)
	pods[0].Status.Phase = api.PodFailed
	pods[1].Status.Phase = api.PodSucceeded
	pods[2].Status.Phase = api.PodRunning
	pods[3].Status.Phase = api.PodPending

	expected := []*api.Pod{pods[2], pods[3], pods[4]}
	kubelet.podManager.SetPods(pods)
	actual := kubelet.filterOutTerminatedPods(pods)
	if !reflect.DeepEqual(expected, actual) {
		t.Errorf("expected %#v, got %#v", expected, actual)
	}
}

func TestMakePortMappings(t *testing.T) {
	tests := []struct {
		container            *api.Container
		expectedPortMappings []kubecontainer.PortMapping
	}{
		{
			&api.Container{
				Name: "fooContainer",
				Ports: []api.ContainerPort{
					{
						Protocol:      api.ProtocolTCP,
						ContainerPort: 80,
						HostPort:      8080,
						HostIP:        "127.0.0.1",
					},
					{
						Protocol:      api.ProtocolTCP,
						ContainerPort: 443,
						HostPort:      4343,
						HostIP:        "192.168.0.1",
					},
					{
						Name:          "foo",
						Protocol:      api.ProtocolUDP,
						ContainerPort: 555,
						HostPort:      5555,
					},
					{
						Name:          "foo", // Duplicated, should be ignored.
						Protocol:      api.ProtocolUDP,
						ContainerPort: 888,
						HostPort:      8888,
					},
					{
						Protocol:      api.ProtocolTCP, // Duplicated, should be ignored.
						ContainerPort: 80,
						HostPort:      8888,
					},
				},
			},
			[]kubecontainer.PortMapping{
				{
					Name:          "fooContainer-TCP:80",
					Protocol:      api.ProtocolTCP,
					ContainerPort: 80,
					HostPort:      8080,
					HostIP:        "127.0.0.1",
				},
				{
					Name:          "fooContainer-TCP:443",
					Protocol:      api.ProtocolTCP,
					ContainerPort: 443,
					HostPort:      4343,
					HostIP:        "192.168.0.1",
				},
				{
					Name:          "fooContainer-foo",
					Protocol:      api.ProtocolUDP,
					ContainerPort: 555,
					HostPort:      5555,
					HostIP:        "",
				},
			},
		},
	}

	for i, tt := range tests {
		actual := makePortMappings(tt.container)
		if !reflect.DeepEqual(tt.expectedPortMappings, actual) {
			t.Errorf("%d: Expected: %#v, saw: %#v", i, tt.expectedPortMappings, actual)
		}
	}
}

func TestIsPodPastActiveDeadline(t *testing.T) {
	testKubelet := newTestKubelet(t)
	kubelet := testKubelet.kubelet
	pods := newTestPods(5)

	exceededActiveDeadlineSeconds := int64(30)
	notYetActiveDeadlineSeconds := int64(120)
	now := util.Now()
	startTime := util.NewTime(now.Time.Add(-1 * time.Minute))
	pods[0].Status.StartTime = &startTime
	pods[0].Spec.ActiveDeadlineSeconds = &exceededActiveDeadlineSeconds
	pods[1].Status.StartTime = &startTime
	pods[1].Spec.ActiveDeadlineSeconds = &notYetActiveDeadlineSeconds
	tests := []struct {
		pod      *api.Pod
		expected bool
	}{{pods[0], true}, {pods[1], false}, {pods[2], false}, {pods[3], false}, {pods[4], false}}

	kubelet.podManager.SetPods(pods)
	for i, tt := range tests {
		actual := kubelet.pastActiveDeadline(tt.pod)
		if actual != tt.expected {
			t.Errorf("[%d] expected %#v, got %#v", i, tt.expected, actual)
		}
	}
}

func TestSyncPodsSetStatusToFailedForPodsThatRunTooLong(t *testing.T) {
	testKubelet := newTestKubelet(t)
	testKubelet.fakeCadvisor.On("MachineInfo").Return(&cadvisorApi.MachineInfo{}, nil)
	kubelet := testKubelet.kubelet
	fakeDocker := testKubelet.fakeDocker

	now := util.Now()
	startTime := util.NewTime(now.Time.Add(-1 * time.Minute))
	exceededActiveDeadlineSeconds := int64(30)

	pods := []*api.Pod{
		{
			ObjectMeta: api.ObjectMeta{
				UID:       "12345678",
				Name:      "bar",
				Namespace: "new",
			},
			Spec: api.PodSpec{
				Containers: []api.Container{
					{Name: "foo"},
				},
				ActiveDeadlineSeconds: &exceededActiveDeadlineSeconds,
			},
			Status: api.PodStatus{
				StartTime: &startTime,
			},
		},
	}
	fakeDocker.ContainerList = []docker.APIContainers{
		{
			// the k8s prefix is required for the kubelet to manage the container
			Names: []string{"/k8s_foo_bar_new_12345678_1111"},
			ID:    "1234",
		},
		{
			// pod infra container
			Names: []string{"/k8s_POD." + strconv.FormatUint(generatePodInfraContainerHash(pods[0]), 16) + "_bar_new_12345678_2222"},
			ID:    "9876",
		},
	}
	fakeDocker.ContainerMap = map[string]*docker.Container{
		"1234": {
			ID:         "1234",
			Config:     &docker.Config{},
			HostConfig: &docker.HostConfig{},
		},
		"9876": {
			ID:         "9876",
			Config:     &docker.Config{},
			HostConfig: &docker.HostConfig{},
		},
		"9999": {
			ID:         "9999",
			Config:     &docker.Config{},
			HostConfig: &docker.HostConfig{},
		},
	}

	// Let the pod worker sets the status to fail after this sync.
	err := kubelet.SyncPods(pods, emptyPodUIDs, map[string]*api.Pod{}, time.Now())
	if err != nil {
		t.Errorf("unexpected error: %v", err)
	}
	podFullName := kubecontainer.GetPodFullName(pods[0])
	status, found := kubelet.statusManager.GetPodStatus(podFullName)
	if !found {
		t.Errorf("expected to found status for pod %q", status)
	}
	if status.Phase != api.PodFailed {
		t.Fatalf("expected pod status %q, ot %q.", api.PodFailed, status.Phase)
	}
}

func TestSyncPodsDoesNotSetPodsThatDidNotRunTooLongToFailed(t *testing.T) {
	testKubelet := newTestKubelet(t)
	testKubelet.fakeCadvisor.On("MachineInfo").Return(&cadvisorApi.MachineInfo{}, nil)
	kubelet := testKubelet.kubelet
	fakeDocker := testKubelet.fakeDocker

	now := util.Now()
	startTime := util.NewTime(now.Time.Add(-1 * time.Minute))
	exceededActiveDeadlineSeconds := int64(300)

	pods := []*api.Pod{
		{
			ObjectMeta: api.ObjectMeta{
				UID:       "12345678",
				Name:      "bar",
				Namespace: "new",
			},
			Spec: api.PodSpec{
				Containers: []api.Container{
					{Name: "foo"},
				},
				ActiveDeadlineSeconds: &exceededActiveDeadlineSeconds,
			},
			Status: api.PodStatus{
				StartTime: &startTime,
			},
		},
	}
	fakeDocker.ContainerList = []docker.APIContainers{
		{
			// the k8s prefix is required for the kubelet to manage the container
			Names: []string{"/k8s_foo_bar_new_12345678_1111"},
			ID:    "1234",
		},
		{
			// pod infra container
			Names: []string{"/k8s_POD." + strconv.FormatUint(generatePodInfraContainerHash(pods[0]), 16) + "_bar_new_12345678_2222"},
			ID:    "9876",
		},
	}
	fakeDocker.ContainerMap = map[string]*docker.Container{
		"1234": {
			ID:         "1234",
			Config:     &docker.Config{},
			HostConfig: &docker.HostConfig{},
		},
		"9876": {
			ID:         "9876",
			Config:     &docker.Config{},
			HostConfig: &docker.HostConfig{},
		},
		"9999": {
			ID:         "9999",
			Config:     &docker.Config{},
			HostConfig: &docker.HostConfig{},
		},
	}

	kubelet.podManager.SetPods(pods)
	err := kubelet.SyncPods(pods, emptyPodUIDs, map[string]*api.Pod{}, time.Now())
	if err != nil {
		t.Errorf("unexpected error: %v", err)
	}
<<<<<<< HEAD
	verifyCalls(t, fakeDocker, []string{
		"list", "list", "list",
		// Get pod status.
		"inspect_container", "inspect_container",
		// Check the pod infra container.
		"inspect_container",
		// Get pod status.
		"list", "inspect_container", "inspect_container", "list"})
}

func TestDeletePodDirsForDeletedPods(t *testing.T) {
	testKubelet := newTestKubelet(t)
	testKubelet.fakeCadvisor.On("MachineInfo").Return(&cadvisorApi.MachineInfo{}, nil)
	testKubelet.fakeCadvisor.On("DockerImagesFsInfo").Return(cadvisorApiv2.FsInfo{}, nil)
	testKubelet.fakeCadvisor.On("RootFsInfo").Return(cadvisorApiv2.FsInfo{}, nil)
	kl := testKubelet.kubelet
	pods := []*api.Pod{
		{
			ObjectMeta: api.ObjectMeta{
				UID:       "12345678",
				Name:      "pod1",
				Namespace: "ns",
			},
		},
		{
			ObjectMeta: api.ObjectMeta{
				UID:       "12345679",
				Name:      "pod2",
				Namespace: "ns",
			},
		},
	}

	kl.podManager.SetPods(pods)
	// Sync to create pod directories.
	err := kl.SyncPods(pods, emptyPodUIDs, map[string]*api.Pod{}, time.Now())
	if err != nil {
		t.Errorf("unexpected error: %v", err)
	}
	for i := range pods {
		if !dirExists(kl.getPodDir(pods[i].UID)) {
			t.Errorf("expected directory to exist for pod %d", i)
		}
	}

	// Pod 1 has been deleted and no longer exists.
	err = kl.SyncPods([]*api.Pod{pods[0]}, emptyPodUIDs, map[string]*api.Pod{}, time.Now())
	if err != nil {
		t.Errorf("unexpected error: %v", err)
	}
	if !dirExists(kl.getPodDir(pods[0].UID)) {
		t.Errorf("expected directory to exist for pod 0")
	}
	if dirExists(kl.getPodDir(pods[1].UID)) {
		t.Errorf("expected directory to be deleted for pod 1")
	}
}

func TestDoesNotDeletePodDirsForTerminatedPods(t *testing.T) {
	testKubelet := newTestKubelet(t)
	testKubelet.fakeCadvisor.On("MachineInfo").Return(&cadvisorApi.MachineInfo{}, nil)
	testKubelet.fakeCadvisor.On("DockerImagesFsInfo").Return(cadvisorApiv2.FsInfo{}, nil)
	testKubelet.fakeCadvisor.On("RootFsInfo").Return(cadvisorApiv2.FsInfo{}, nil)
	kl := testKubelet.kubelet
	pods := []*api.Pod{
		{
			ObjectMeta: api.ObjectMeta{
				UID:       "12345678",
				Name:      "pod1",
				Namespace: "ns",
			},
		},
		{
			ObjectMeta: api.ObjectMeta{
				UID:       "12345679",
				Name:      "pod2",
				Namespace: "ns",
			},
		},
		{
			ObjectMeta: api.ObjectMeta{
				UID:       "12345680",
				Name:      "pod3",
				Namespace: "ns",
			},
		},
	}

	kl.podManager.SetPods(pods)
	// Sync to create pod directories.
	err := kl.SyncPods(pods, emptyPodUIDs, map[string]*api.Pod{}, time.Now())
	if err != nil {
		t.Errorf("unexpected error: %v", err)
	}
	for i := range pods {
		if !dirExists(kl.getPodDir(pods[i].UID)) {
			t.Errorf("expected directory to exist for pod %d", i)
		}
	}
	// Pod 1 failed, and pod 2 succeeded. None of the pod directories should be
	// deleted.
	kl.statusManager.SetPodStatus(pods[1], api.PodStatus{Phase: api.PodFailed})
	kl.statusManager.SetPodStatus(pods[2], api.PodStatus{Phase: api.PodSucceeded})
	err = kl.SyncPods(pods, emptyPodUIDs, map[string]*api.Pod{}, time.Now())
	for i := range pods {
		if !dirExists(kl.getPodDir(pods[i].UID)) {
			t.Errorf("expected directory to exist for pod %d", i)
		}
=======
	podFullName := kubecontainer.GetPodFullName(pods[0])
	status, found := kubelet.statusManager.GetPodStatus(podFullName)
	if !found {
		t.Errorf("expected to found status for pod %q", status)
	}
	if status.Phase == api.PodFailed {
		t.Fatalf("expected pod status to not be %q", status.Phase)
>>>>>>> 050b8ba6
	}
}<|MERGE_RESOLUTION|>--- conflicted
+++ resolved
@@ -4639,15 +4639,14 @@
 	if err != nil {
 		t.Errorf("unexpected error: %v", err)
 	}
-<<<<<<< HEAD
-	verifyCalls(t, fakeDocker, []string{
-		"list", "list", "list",
-		// Get pod status.
-		"inspect_container", "inspect_container",
-		// Check the pod infra container.
-		"inspect_container",
-		// Get pod status.
-		"list", "inspect_container", "inspect_container", "list"})
+	podFullName := kubecontainer.GetPodFullName(pods[0])
+	status, found := kubelet.statusManager.GetPodStatus(podFullName)
+	if !found {
+		t.Errorf("expected to found status for pod %q", status)
+	}
+	if status.Phase == api.PodFailed {
+		t.Fatalf("expected pod status to not be %q", status.Phase)
+	}
 }
 
 func TestDeletePodDirsForDeletedPods(t *testing.T) {
@@ -4748,14 +4747,5 @@
 		if !dirExists(kl.getPodDir(pods[i].UID)) {
 			t.Errorf("expected directory to exist for pod %d", i)
 		}
-=======
-	podFullName := kubecontainer.GetPodFullName(pods[0])
-	status, found := kubelet.statusManager.GetPodStatus(podFullName)
-	if !found {
-		t.Errorf("expected to found status for pod %q", status)
-	}
-	if status.Phase == api.PodFailed {
-		t.Fatalf("expected pod status to not be %q", status.Phase)
->>>>>>> 050b8ba6
 	}
 }